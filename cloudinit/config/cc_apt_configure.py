# vi: ts=4 expandtab
#
#    Copyright (C) 2009-2010 Canonical Ltd.
#    Copyright (C) 2012 Hewlett-Packard Development Company, L.P.
#
#    Author: Scott Moser <scott.moser@canonical.com>
#    Author: Juerg Haefliger <juerg.haefliger@hp.com>
#
#    This program is free software: you can redistribute it and/or modify
#    it under the terms of the GNU General Public License version 3, as
#    published by the Free Software Foundation.
#
#    This program is distributed in the hope that it will be useful,
#    but WITHOUT ANY WARRANTY; without even the implied warranty of
#    MERCHANTABILITY or FITNESS FOR A PARTICULAR PURPOSE.  See the
#    GNU General Public License for more details.
#
#    You should have received a copy of the GNU General Public License
#    along with this program.  If not, see <http://www.gnu.org/licenses/>.

import glob
import os
import re
import tempfile

from cloudinit import templater
from cloudinit import util

distros = ['ubuntu', 'debian']

PROXY_TPL = "Acquire::HTTP::Proxy \"%s\";\n"
APT_CONFIG_FN = "/etc/apt/apt.conf.d/94cloud-init-config"
APT_PROXY_FN = "/etc/apt/apt.conf.d/95cloud-init-proxy"

# this will match 'XXX:YYY' (ie, 'cloud-archive:foo' or 'ppa:bar')
ADD_APT_REPO_MATCH = r"^[\w-]+:\w"

# A temporary shell program to get a given gpg key
# from a given keyserver
EXPORT_GPG_KEYID = """
    k=${1} ks=${2};
    exec 2>/dev/null
    [ -n "$k" ] || exit 1;
    armour=$(gpg --list-keys --armour "${k}")
    if [ -z "${armour}" ]; then
       gpg --keyserver ${ks} --recv "${k}" >/dev/null &&
          armour=$(gpg --export --armour "${k}") &&
          gpg --batch --yes --delete-keys "${k}"
    fi
    [ -n "${armour}" ] && echo "${armour}"
"""


def handle(name, cfg, cloud, log, _args):
    if util.is_false(cfg.get('apt_configure_enabled', True)):
        log.debug("Skipping module named %s, disabled by config.", name)
        return

    release = get_release()
    mirrors = find_apt_mirror_info(cloud, cfg)
    if not mirrors or "primary" not in mirrors:
        log.debug(("Skipping module named %s,"
                   " no package 'mirror' located"), name)
        return

    # backwards compatibility
    mirror = mirrors["primary"]
    mirrors["mirror"] = mirror

    log.debug("Mirror info: %s" % mirrors)

    if not util.get_cfg_option_bool(cfg,
                                    'apt_preserve_sources_list', False):
        generate_sources_list(cfg, release, mirrors, cloud, log)
        old_mirrors = cfg.get('apt_old_mirrors',
                              {"primary": "archive.ubuntu.com/ubuntu",
                               "security": "security.ubuntu.com/ubuntu"})
        rename_apt_lists(old_mirrors, mirrors)

    try:
        apply_apt_config(cfg, APT_PROXY_FN, APT_CONFIG_FN)
    except Exception as e:
        log.warn("failed to proxy or apt config info: %s", e)

    # Process 'apt_sources'
    if 'apt_sources' in cfg:
        params = mirrors
        params['RELEASE'] = release
        params['MIRROR'] = mirror

        matchcfg = cfg.get('add_apt_repo_match', ADD_APT_REPO_MATCH)
        if matchcfg:
            matcher = re.compile(matchcfg).search
        else:
            def matcher(x):
                return False

        errors = add_sources(cfg['apt_sources'], params,
                             aa_repo_match=matcher)
        for e in errors:
            log.warn("Add source error: %s", ':'.join(e))

    dconf_sel = util.get_cfg_option_str(cfg, 'debconf_selections', False)
    if dconf_sel:
        log.debug("Setting debconf selections per cloud config")
        try:
            util.subp(('debconf-set-selections', '-'), dconf_sel)
        except Exception:
            util.logexc(log, "Failed to run debconf-set-selections")


# get gpg keyid from keyserver
def getkeybyid(keyid, keyserver):
    with util.ExtendedTemporaryFile(suffix='.sh', mode="w+", ) as fh:
        fh.write(EXPORT_GPG_KEYID)
        fh.flush()
        cmd = ['/bin/sh', fh.name, keyid, keyserver]
        (stdout, _stderr) = util.subp(cmd)
        return stdout.strip()


def mirror2lists_fileprefix(mirror):
    string = mirror
    # take off http:// or ftp://
    if string.endswith("/"):
        string = string[0:-1]
    pos = string.find("://")
    if pos >= 0:
        string = string[pos + 3:]
    string = string.replace("/", "_")
    return string


def rename_apt_lists(old_mirrors, new_mirrors, lists_d="/var/lib/apt/lists"):
    for (name, omirror) in old_mirrors.items():
        nmirror = new_mirrors.get(name)
        if not nmirror:
            continue
        oprefix = os.path.join(lists_d, mirror2lists_fileprefix(omirror))
        nprefix = os.path.join(lists_d, mirror2lists_fileprefix(nmirror))
        if oprefix == nprefix:
            continue
        olen = len(oprefix)
        for filename in glob.glob("%s_*" % oprefix):
            util.rename(filename, "%s%s" % (nprefix, filename[olen:]))


def get_release():
    (stdout, _stderr) = util.subp(['lsb_release', '-cs'])
    return stdout.strip()


def generate_sources_list(cfg, codename, mirrors, cloud, log):
    params = {'codename': codename}
    for k in mirrors:
        params[k] = mirrors[k]

    custtmpl = cfg.get('apt_custom_sources_list', None)
    if custtmpl is not None:
        templater.render_string_to_file(custtmpl,
                                        '/etc/apt/sources.list', params)
        return

    template_fn = cloud.get_template_filename('sources.list.%s' %
                                              (cloud.distro.name))
    if not template_fn:
        template_fn = cloud.get_template_filename('sources.list')
        if not template_fn:
            log.warn("No template found, not rendering /etc/apt/sources.list")
            return

    templater.render_to_file(template_fn, '/etc/apt/sources.list', params)


def add_key_raw(key):
    """
    actual adding of a key as defined in key argument
    to the system
    """
    try:
        util.subp(('apt-key', 'add', '-'), key)
    except:
        raise Exception('failed add key')


def add_key(ent):
    """
    add key to the system as defiend in ent (if any)
    suppords raw keys or keyid's
    The latter will as a first step fetched to get the raw key
    """
    if 'keyid' in ent and 'key' not in ent:
        keyserver = "keyserver.ubuntu.com"
        if 'keyserver' in ent:
            keyserver = ent['keyserver']
        try:
            ent['key'] = getkeybyid(ent['keyid'], keyserver)
        except:
            raise Exception('failed to get key from %s' % keyserver)

    if 'key' in ent:
        add_key_raw(ent['key'])


def add_sources(srclist, template_params=None, aa_repo_match=None):
    """
    add entries in /etc/apt/sources.list.d for each abbreviated
    sources.list entry in 'srclist'.  When rendering template, also
    include the values in dictionary searchList
    """
    if template_params is None:
        template_params = {}

    if aa_repo_match is None:
        def aa_repo_match(x):
            return False

    errorlist = []
    # convert old list format to new dict based format
    srcdict = {}
    if isinstance(srclist, list):
        fnfallbackused = None
        for srcent in srclist:
            if 'filename' not in srcent:
                # file collides for multiple !filename cases for compatibility
                # yet we need them all processed, so not same dictionary key
                srcent['filename'] = "cloud_config_sources.list"
                key = util.rand_dict_key(srcdict, "cloud_config_sources.list")
                if fnfallbackused is not None:
                    errorlist.append(["multiple apt_source entries without",
                                      "filename will conflict: %s vs %s" %
                                      (srcent, fnfallbackused)])
                fnfallbackused = srcent
            else:
                # all with filename use that as key (matching new format)
                key = srcent['filename']
            srcdict[key] = srcent
    elif isinstance(srclist, dict):
        srcdict = srclist
    else:
        errorlist.append(["srclist", "unknown apt_sources format"])

    for filename in srcdict:
        ent = srcdict[filename]
        if 'filename' not in ent:
            ent['filename'] = filename

        # keys can be added without specifying a source
        try:
            add_key(ent)
        except Exception as detail:
            errorlist.append([ent, detail])

        if 'source' not in ent:
            errorlist.append(["", "missing source"])
            continue
        source = ent['source']
        source = templater.render_string(source, template_params)

        if not ent['filename'].startswith("/"):
            ent['filename'] = os.path.join("/etc/apt/sources.list.d/",
                                           ent['filename'])

        if aa_repo_match(source):
            try:
                util.subp(["add-apt-repository", source])
            except util.ProcessExecutionError as e:
                errorlist.append([source,
                                  ("add-apt-repository failed. " + str(e))])
            continue

<<<<<<< HEAD
=======
        if 'filename' not in ent:
            ent['filename'] = 'cloud_config_sources.list'

        if not ent['filename'].startswith("/"):
            ent['filename'] = os.path.join("/etc/apt/sources.list.d/",
                                           ent['filename'])

        if ('keyid' in ent and 'key' not in ent):
            ks = "keyserver.ubuntu.com"
            if 'keyserver' in ent:
                ks = ent['keyserver']
            try:
                ent['key'] = getkeybyid(ent['keyid'], ks)
            except Exception:
                errorlist.append([source, "failed to get key from %s" % ks])
                continue

        if 'key' in ent:
            try:
                util.subp(('apt-key', 'add', '-'), ent['key'])
            except Exception:
                errorlist.append([source, "failed add key"])

>>>>>>> ea4bc2c6
        try:
            contents = "%s\n" % (source)
            util.write_file(ent['filename'], contents, omode="ab")
        except Exception:
            errorlist.append([source,
                             "failed write to file %s" % ent['filename']])

    return errorlist


def find_apt_mirror_info(cloud, cfg):
    """find an apt_mirror given the cloud and cfg provided."""

    mirror = None

    # this is less preferred way of specifying mirror preferred would be to
    # use the distro's search or package_mirror.
    mirror = cfg.get("apt_mirror", None)

    search = cfg.get("apt_mirror_search", None)
    if not mirror and search:
        mirror = util.search_for_mirror(search)

    if (not mirror and
            util.get_cfg_option_bool(cfg, "apt_mirror_search_dns", False)):
        mydom = ""
        doms = []

        # if we have a fqdn, then search its domain portion first
        (_hostname, fqdn) = util.get_hostname_fqdn(cfg, cloud)
        mydom = ".".join(fqdn.split(".")[1:])
        if mydom:
            doms.append(".%s" % mydom)

        doms.extend((".localdomain", "",))

        mirror_list = []
        distro = cloud.distro.name
        mirrorfmt = "http://%s-mirror%s/%s" % (distro, "%s", distro)
        for post in doms:
            mirror_list.append(mirrorfmt % (post))

        mirror = util.search_for_mirror(mirror_list)

    mirror_info = cloud.datasource.get_package_mirror_info()

    # this is a bit strange.
    # if mirror is set, then one of the legacy options above set it
    # but they do not cover security. so we need to get that from
    # get_package_mirror_info
    if mirror:
        mirror_info.update({'primary': mirror})

    return mirror_info


def apply_apt_config(cfg, proxy_fname, config_fname):
    # Set up any apt proxy
    cfgs = (('apt_proxy', 'Acquire::HTTP::Proxy "%s";'),
            ('apt_http_proxy', 'Acquire::HTTP::Proxy "%s";'),
            ('apt_ftp_proxy', 'Acquire::FTP::Proxy "%s";'),
            ('apt_https_proxy', 'Acquire::HTTPS::Proxy "%s";'))

    proxies = [fmt % cfg.get(name) for (name, fmt) in cfgs if cfg.get(name)]
    if len(proxies):
        util.write_file(proxy_fname, '\n'.join(proxies) + '\n')
    elif os.path.isfile(proxy_fname):
        util.del_file(proxy_fname)

    if cfg.get('apt_config', None):
        util.write_file(config_fname, cfg.get('apt_config'))
    elif os.path.isfile(config_fname):
        util.del_file(config_fname)<|MERGE_RESOLUTION|>--- conflicted
+++ resolved
@@ -269,32 +269,6 @@
                                   ("add-apt-repository failed. " + str(e))])
             continue
 
-<<<<<<< HEAD
-=======
-        if 'filename' not in ent:
-            ent['filename'] = 'cloud_config_sources.list'
-
-        if not ent['filename'].startswith("/"):
-            ent['filename'] = os.path.join("/etc/apt/sources.list.d/",
-                                           ent['filename'])
-
-        if ('keyid' in ent and 'key' not in ent):
-            ks = "keyserver.ubuntu.com"
-            if 'keyserver' in ent:
-                ks = ent['keyserver']
-            try:
-                ent['key'] = getkeybyid(ent['keyid'], ks)
-            except Exception:
-                errorlist.append([source, "failed to get key from %s" % ks])
-                continue
-
-        if 'key' in ent:
-            try:
-                util.subp(('apt-key', 'add', '-'), ent['key'])
-            except Exception:
-                errorlist.append([source, "failed add key"])
-
->>>>>>> ea4bc2c6
         try:
             contents = "%s\n" % (source)
             util.write_file(ent['filename'], contents, omode="ab")
