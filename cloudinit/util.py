# vi: ts=4 expandtab
#
#    Copyright (C) 2012 Canonical Ltd.
#    Copyright (C) 2012, 2013 Hewlett-Packard Development Company, L.P.
#    Copyright (C) 2012 Yahoo! Inc.
#
#    Author: Scott Moser <scott.moser@canonical.com>
#    Author: Juerg Haefliger <juerg.haefliger@hp.com>
#    Author: Joshua Harlow <harlowja@yahoo-inc.com>
#
#    This program is free software: you can redistribute it and/or modify
#    it under the terms of the GNU General Public License version 3, as
#    published by the Free Software Foundation.
#
#    This program is distributed in the hope that it will be useful,
#    but WITHOUT ANY WARRANTY; without even the implied warranty of
#    MERCHANTABILITY or FITNESS FOR A PARTICULAR PURPOSE.  See the
#    GNU General Public License for more details.
#
#    You should have received a copy of the GNU General Public License
#    along with this program.  If not, see <http://www.gnu.org/licenses/>.

import contextlib
import copy as obj_copy
import ctypes
import errno
import glob
import grp
import gzip
import hashlib
import json
import os
import os.path
import platform
import pwd
import random
import re
import shutil
import socket
import stat
import string
import subprocess
import sys
import tempfile
import time

from base64 import b64decode, b64encode
from six.moves.urllib import parse as urlparse

import six
import yaml

from cloudinit import importer
from cloudinit import log as logging
from cloudinit import mergers
from cloudinit import safeyaml
from cloudinit import type_utils
from cloudinit import url_helper
from cloudinit import version

from cloudinit.settings import (CFG_BUILTIN)


_DNS_REDIRECT_IP = None
LOG = logging.getLogger(__name__)

# Helps cleanup filenames to ensure they aren't FS incompatible
FN_REPLACEMENTS = {
    os.sep: '_',
}
FN_ALLOWED = ('_-.()' + string.digits + string.ascii_letters)

TRUE_STRINGS = ('true', '1', 'on', 'yes')
FALSE_STRINGS = ('off', '0', 'no', 'false')


# Helper utils to see if running in a container
CONTAINER_TESTS = ('running-in-container', 'lxc-is-container')


def decode_binary(blob, encoding='utf-8'):
    # Converts a binary type into a text type using given encoding.
    if isinstance(blob, six.text_type):
        return blob
    return blob.decode(encoding)


def encode_text(text, encoding='utf-8'):
    # Converts a text string into a binary type using given encoding.
    if isinstance(text, six.binary_type):
        return text
    return text.encode(encoding)


def b64d(source):
    # Base64 decode some data, accepting bytes or unicode/str, and returning
    # str/unicode if the result is utf-8 compatible, otherwise returning bytes.
    decoded = b64decode(source)
    try:
        return decoded.decode('utf-8')
    except UnicodeDecodeError:
        return decoded


def b64e(source):
    # Base64 encode some data, accepting bytes or unicode/str, and returning
    # str/unicode if the result is utf-8 compatible, otherwise returning bytes.
    if not isinstance(source, bytes):
        source = source.encode('utf-8')
    return b64encode(source).decode('utf-8')


def fully_decoded_payload(part):
    # In Python 3, decoding the payload will ironically hand us a bytes object.
    # 'decode' means to decode according to Content-Transfer-Encoding, not
    # according to any charset in the Content-Type.  So, if we end up with
    # bytes, first try to decode to str via CT charset, and failing that, try
    # utf-8 using surrogate escapes.
    cte_payload = part.get_payload(decode=True)
    if (six.PY3 and
            part.get_content_maintype() == 'text' and
            isinstance(cte_payload, bytes)):
        charset = part.get_charset() or 'utf-8'
        return cte_payload.decode(charset, errors='surrogateescape')
    return cte_payload


# Path for DMI Data
DMI_SYS_PATH = "/sys/class/dmi/id"


class ProcessExecutionError(IOError):

    MESSAGE_TMPL = ('%(description)s\n'
                    'Command: %(cmd)s\n'
                    'Exit code: %(exit_code)s\n'
                    'Reason: %(reason)s\n'
                    'Stdout: %(stdout)r\n'
                    'Stderr: %(stderr)r')

    def __init__(self, stdout=None, stderr=None,
                 exit_code=None, cmd=None,
                 description=None, reason=None):
        if not cmd:
            self.cmd = '-'
        else:
            self.cmd = cmd

        if not description:
            self.description = 'Unexpected error while running command.'
        else:
            self.description = description

        if not isinstance(exit_code, six.integer_types):
            self.exit_code = '-'
        else:
            self.exit_code = exit_code

        if not stderr:
            self.stderr = ''
        else:
            self.stderr = stderr

        if not stdout:
            self.stdout = ''
        else:
            self.stdout = stdout

        if reason:
            self.reason = reason
        else:
            self.reason = '-'

        message = self.MESSAGE_TMPL % {
            'description': self.description,
            'cmd': self.cmd,
            'exit_code': self.exit_code,
            'stdout': self.stdout,
            'stderr': self.stderr,
            'reason': self.reason,
        }
        IOError.__init__(self, message)
        # For backward compatibility with Python 2.
        if not hasattr(self, 'message'):
            self.message = message


class SeLinuxGuard(object):
    def __init__(self, path, recursive=False):
        # Late import since it might not always
        # be possible to use this
        try:
            self.selinux = importer.import_module('selinux')
        except ImportError:
            self.selinux = None
        self.path = path
        self.recursive = recursive

    def __enter__(self):
        if self.selinux and self.selinux.is_selinux_enabled():
            return True
        else:
            return False

    def __exit__(self, excp_type, excp_value, excp_traceback):
        if not self.selinux or not self.selinux.is_selinux_enabled():
            return
        if not os.path.lexists(self.path):
            return

        path = os.path.realpath(self.path)
        # path should be a string, not unicode
        if six.PY2:
            path = str(path)
        try:
            stats = os.lstat(path)
            self.selinux.matchpathcon(path, stats[stat.ST_MODE])
        except OSError:
            return

        LOG.debug("Restoring selinux mode for %s (recursive=%s)",
                  path, self.recursive)
        self.selinux.restorecon(path, recursive=self.recursive)


class MountFailedError(Exception):
    pass


class DecompressionError(Exception):
    pass


def ExtendedTemporaryFile(**kwargs):
    fh = tempfile.NamedTemporaryFile(**kwargs)
    # Replace its unlink with a quiet version
    # that does not raise errors when the
    # file to unlink has been unlinked elsewhere..
    LOG.debug("Created temporary file %s", fh.name)
    fh.unlink = del_file

    # Add a new method that will unlink
    # right 'now' but still lets the exit
    # method attempt to remove it (which will
    # not throw due to our del file being quiet
    # about files that are not there)
    def unlink_now():
        fh.unlink(fh.name)

    setattr(fh, 'unlink_now', unlink_now)
    return fh


def fork_cb(child_cb, *args, **kwargs):
    fid = os.fork()
    if fid == 0:
        try:
            child_cb(*args, **kwargs)
            os._exit(0)
        except:
            logexc(LOG, "Failed forking and calling callback %s",
                   type_utils.obj_name(child_cb))
            os._exit(1)
    else:
        LOG.debug("Forked child %s who will run callback %s",
                  fid, type_utils.obj_name(child_cb))


def is_true(val, addons=None):
    if isinstance(val, (bool)):
        return val is True
    check_set = TRUE_STRINGS
    if addons:
        check_set = list(check_set) + addons
    if six.text_type(val).lower().strip() in check_set:
        return True
    return False


def is_false(val, addons=None):
    if isinstance(val, (bool)):
        return val is False
    check_set = FALSE_STRINGS
    if addons:
        check_set = list(check_set) + addons
    if six.text_type(val).lower().strip() in check_set:
        return True
    return False


def translate_bool(val, addons=None):
    if not val:
        # This handles empty lists and false and
        # other things that python believes are false
        return False
    # If its already a boolean skip
    if isinstance(val, (bool)):
        return val
    return is_true(val, addons)


def rand_str(strlen=32, select_from=None):
    if not select_from:
        select_from = string.ascii_letters + string.digits
    return "".join([random.choice(select_from) for _x in range(0, strlen)])


def read_conf(fname):
    try:
        return load_yaml(load_file(fname), default={})
    except IOError as e:
        if e.errno == errno.ENOENT:
            return {}
        else:
            raise


# Merges X lists, and then keeps the
# unique ones, but orders by sort order
# instead of by the original order
def uniq_merge_sorted(*lists):
    return sorted(uniq_merge(*lists))


# Merges X lists and then iterates over those
# and only keeps the unique items (order preserving)
# and returns that merged and uniqued list as the
# final result.
#
# Note: if any entry is a string it will be
# split on commas and empty entries will be
# evicted and merged in accordingly.
def uniq_merge(*lists):
    combined_list = []
    for a_list in lists:
        if isinstance(a_list, six.string_types):
            a_list = a_list.strip().split(",")
            # Kickout the empty ones
            a_list = [a for a in a_list if len(a)]
        combined_list.extend(a_list)
    return uniq_list(combined_list)


def clean_filename(fn):
    for (k, v) in FN_REPLACEMENTS.items():
        fn = fn.replace(k, v)
    removals = []
    for k in fn:
        if k not in FN_ALLOWED:
            removals.append(k)
    for k in removals:
        fn = fn.replace(k, '')
    fn = fn.strip()
    return fn


def decomp_gzip(data, quiet=True, decode=True):
    try:
        buf = six.BytesIO(encode_text(data))
        with contextlib.closing(gzip.GzipFile(None, "rb", 1, buf)) as gh:
            if decode:
                return decode_binary(gh.read())
            else:
                return gh.read()
    except Exception as e:
        if quiet:
            return data
        else:
            raise DecompressionError(six.text_type(e))


def extract_usergroup(ug_pair):
    if not ug_pair:
        return (None, None)
    ug_parted = ug_pair.split(':', 1)
    u = ug_parted[0].strip()
    if len(ug_parted) == 2:
        g = ug_parted[1].strip()
    else:
        g = None
    if not u or u == "-1" or u.lower() == "none":
        u = None
    if not g or g == "-1" or g.lower() == "none":
        g = None
    return (u, g)


def find_modules(root_dir):
    entries = dict()
    for fname in glob.glob(os.path.join(root_dir, "*.py")):
        if not os.path.isfile(fname):
            continue
        modname = os.path.basename(fname)[0:-3]
        modname = modname.strip()
        if modname and modname.find(".") == -1:
            entries[fname] = modname
    return entries


def multi_log(text, console=True, stderr=True,
              log=None, log_level=logging.DEBUG):
    if stderr:
        sys.stderr.write(text)
    if console:
        conpath = "/dev/console"
        if os.path.exists(conpath):
<<<<<<< HEAD
            with open(conpath, 'wb') as wfh:
                wfh.write(text.encode('utf-8'))
=======
            with open(conpath, 'w') as wfh:
                wfh.write(text)
>>>>>>> 85953f73
                wfh.flush()
        else:
            # A container may lack /dev/console (arguably a container bug).  If
            # it does not exist, then write output to stdout.  this will result
            # in duplicate stderr and stdout messages if stderr was True.
            #
            # even though upstart or systemd might have set up output to go to
            # /dev/console, the user may have configured elsewhere via
            # cloud-config 'output'.  If there is /dev/console, messages will
            # still get there.
            sys.stdout.write(text)
    if log:
        if text[-1] == "\n":
            log.log(log_level, text[:-1])
        else:
            log.log(log_level, text)


def load_json(text, root_types=(dict,)):
    decoded = json.loads(decode_binary(text))
    if not isinstance(decoded, tuple(root_types)):
        expected_types = ", ".join([str(t) for t in root_types])
        raise TypeError("(%s) root types expected, got %s instead"
                        % (expected_types, type(decoded)))
    return decoded


def is_ipv4(instr):
    """determine if input string is a ipv4 address. return boolean."""
    toks = instr.split('.')
    if len(toks) != 4:
        return False

    try:
        toks = [x for x in toks if int(x) < 256 and int(x) >= 0]
    except:
        return False

    return len(toks) == 4


def get_cfg_option_bool(yobj, key, default=False):
    if key not in yobj:
        return default
    return translate_bool(yobj[key])


def get_cfg_option_str(yobj, key, default=None):
    if key not in yobj:
        return default
    val = yobj[key]
    if not isinstance(val, six.string_types):
        val = str(val)
    return val


def get_cfg_option_int(yobj, key, default=0):
    return int(get_cfg_option_str(yobj, key, default=default))


def system_info():
    return {
        'platform': platform.platform(),
        'release': platform.release(),
        'python': platform.python_version(),
        'uname': platform.uname(),
        'dist': platform.linux_distribution(),
    }


def get_cfg_option_list(yobj, key, default=None):
    """
    Gets the C{key} config option from C{yobj} as a list of strings. If the
    key is present as a single string it will be returned as a list with one
    string arg.

    @param yobj: The configuration object.
    @param key: The configuration key to get.
    @param default: The default to return if key is not found.
    @return: The configuration option as a list of strings or default if key
        is not found.
    """
    if key not in yobj:
        return default
    if yobj[key] is None:
        return []
    val = yobj[key]
    if isinstance(val, (list)):
        cval = [v for v in val]
        return cval
    if not isinstance(val, six.string_types):
        val = str(val)
    return [val]


# get a cfg entry by its path array
# for f['a']['b']: get_cfg_by_path(mycfg,('a','b'))
def get_cfg_by_path(yobj, keyp, default=None):
    cur = yobj
    for tok in keyp:
        if tok not in cur:
            return default
        cur = cur[tok]
    return cur


def fixup_output(cfg, mode):
    (outfmt, errfmt) = get_output_cfg(cfg, mode)
    redirect_output(outfmt, errfmt)
    return (outfmt, errfmt)


# redirect_output(outfmt, errfmt, orig_out, orig_err)
#  replace orig_out and orig_err with filehandles specified in outfmt or errfmt
#  fmt can be:
#   > FILEPATH
#   >> FILEPATH
#   | program [ arg1 [ arg2 [ ... ] ] ]
#
#   with a '|', arguments are passed to shell, so one level of
#   shell escape is required.
#
#   if _CLOUD_INIT_SAVE_STDOUT is set in environment to a non empty and true
#   value then output input will not be closed (useful for debugging).
#
def redirect_output(outfmt, errfmt, o_out=None, o_err=None):

    if is_true(os.environ.get("_CLOUD_INIT_SAVE_STDOUT")):
        LOG.debug("Not redirecting output due to _CLOUD_INIT_SAVE_STDOUT")
        return

    if not o_out:
        o_out = sys.stdout
    if not o_err:
        o_err = sys.stderr

    if outfmt:
        LOG.debug("Redirecting %s to %s", o_out, outfmt)
        (mode, arg) = outfmt.split(" ", 1)
        if mode == ">" or mode == ">>":
            owith = "ab"
            if mode == ">":
                owith = "wb"
            new_fp = open(arg, owith)
        elif mode == "|":
            proc = subprocess.Popen(arg, shell=True, stdin=subprocess.PIPE)
            new_fp = proc.stdin
        else:
            raise TypeError("Invalid type for output format: %s" % outfmt)

        if o_out:
            os.dup2(new_fp.fileno(), o_out.fileno())

        if errfmt == outfmt:
            LOG.debug("Redirecting %s to %s", o_err, outfmt)
            os.dup2(new_fp.fileno(), o_err.fileno())
            return

    if errfmt:
        LOG.debug("Redirecting %s to %s", o_err, errfmt)
        (mode, arg) = errfmt.split(" ", 1)
        if mode == ">" or mode == ">>":
            owith = "ab"
            if mode == ">":
                owith = "wb"
            new_fp = open(arg, owith)
        elif mode == "|":
            proc = subprocess.Popen(arg, shell=True, stdin=subprocess.PIPE)
            new_fp = proc.stdin
        else:
            raise TypeError("Invalid type for error format: %s" % errfmt)

        if o_err:
            os.dup2(new_fp.fileno(), o_err.fileno())


def make_url(scheme, host, port=None,
                path='', params='', query='', fragment=''):

    pieces = []
    pieces.append(scheme or '')

    netloc = ''
    if host:
        netloc = str(host)

    if port is not None:
        netloc += ":" + "%s" % (port)

    pieces.append(netloc or '')
    pieces.append(path or '')
    pieces.append(params or '')
    pieces.append(query or '')
    pieces.append(fragment or '')

    return urlparse.urlunparse(pieces)


def mergemanydict(srcs, reverse=False):
    if reverse:
        srcs = reversed(srcs)
    merged_cfg = {}
    for cfg in srcs:
        if cfg:
            # Figure out which mergers to apply...
            mergers_to_apply = mergers.dict_extract_mergers(cfg)
            if not mergers_to_apply:
                mergers_to_apply = mergers.default_mergers()
            merger = mergers.construct(mergers_to_apply)
            merged_cfg = merger.merge(merged_cfg, cfg)
    return merged_cfg


@contextlib.contextmanager
def chdir(ndir):
    curr = os.getcwd()
    try:
        os.chdir(ndir)
        yield ndir
    finally:
        os.chdir(curr)


@contextlib.contextmanager
def umask(n_msk):
    old = os.umask(n_msk)
    try:
        yield old
    finally:
        os.umask(old)


@contextlib.contextmanager
def tempdir(**kwargs):
    # This seems like it was only added in python 3.2
    # Make it since its useful...
    # See: http://bugs.python.org/file12970/tempdir.patch
    tdir = tempfile.mkdtemp(**kwargs)
    try:
        yield tdir
    finally:
        del_dir(tdir)


def center(text, fill, max_len):
    return '{0:{fill}{align}{size}}'.format(text, fill=fill,
                                            align="^", size=max_len)


def del_dir(path):
    LOG.debug("Recursively deleting %s", path)
    shutil.rmtree(path)


def runparts(dirp, skip_no_exist=True, exe_prefix=None):
    if skip_no_exist and not os.path.isdir(dirp):
        return

    failed = []
    attempted = []

    if exe_prefix is None:
        prefix = []
    elif isinstance(exe_prefix, str):
        prefix = [str(exe_prefix)]
    elif isinstance(exe_prefix, list):
        prefix = exe_prefix
    else:
        raise TypeError("exe_prefix must be None, str, or list")

    for exe_name in sorted(os.listdir(dirp)):
        exe_path = os.path.join(dirp, exe_name)
        if os.path.isfile(exe_path) and os.access(exe_path, os.X_OK):
            attempted.append(exe_path)
            try:
                subp(prefix + [exe_path], capture=False)
            except ProcessExecutionError as e:
                logexc(LOG, "Failed running %s [%s]", exe_path, e.exit_code)
                failed.append(e)

    if failed and attempted:
        raise RuntimeError('Runparts: %s failures in %s attempted commands'
                           % (len(failed), len(attempted)))


# read_optional_seed
# returns boolean indicating success or failure (presense of files)
# if files are present, populates 'fill' dictionary with 'user-data' and
# 'meta-data' entries
def read_optional_seed(fill, base="", ext="", timeout=5):
    try:
        (md, ud) = read_seeded(base, ext, timeout)
        fill['user-data'] = ud
        fill['meta-data'] = md
        return True
    except url_helper.UrlError as e:
        if e.code == url_helper.NOT_FOUND:
            return False
        raise


def fetch_ssl_details(paths=None):
    ssl_details = {}
    # Lookup in these locations for ssl key/cert files
    ssl_cert_paths = [
        '/var/lib/cloud/data/ssl',
        '/var/lib/cloud/instance/data/ssl',
    ]
    if paths:
        ssl_cert_paths.extend([
            os.path.join(paths.get_ipath_cur('data'), 'ssl'),
            os.path.join(paths.get_cpath('data'), 'ssl'),
        ])
    ssl_cert_paths = uniq_merge(ssl_cert_paths)
    ssl_cert_paths = [d for d in ssl_cert_paths if d and os.path.isdir(d)]
    cert_file = None
    for d in ssl_cert_paths:
        if os.path.isfile(os.path.join(d, 'cert.pem')):
            cert_file = os.path.join(d, 'cert.pem')
            break
    key_file = None
    for d in ssl_cert_paths:
        if os.path.isfile(os.path.join(d, 'key.pem')):
            key_file = os.path.join(d, 'key.pem')
            break
    if cert_file and key_file:
        ssl_details['cert_file'] = cert_file
        ssl_details['key_file'] = key_file
    elif cert_file:
        ssl_details['cert_file'] = cert_file
    return ssl_details


def read_file_or_url(url, timeout=5, retries=10,
                     headers=None, data=None, sec_between=1, ssl_details=None,
                     headers_cb=None, exception_cb=None):
    url = url.lstrip()
    if url.startswith("/"):
        url = "file://%s" % url
    if url.lower().startswith("file://"):
        if data:
            LOG.warn("Unable to post data to file resource %s", url)
        file_path = url[len("file://"):]
        try:
            contents = load_file(file_path)
        except IOError as e:
            code = e.errno
            if e.errno == errno.ENOENT:
                code = url_helper.NOT_FOUND
            raise url_helper.UrlError(cause=e, code=code, headers=None)
        return url_helper.FileResponse(file_path, contents=contents)
    else:
        return url_helper.readurl(url,
                                  timeout=timeout,
                                  retries=retries,
                                  headers=headers,
                                  headers_cb=headers_cb,
                                  data=data,
                                  sec_between=sec_between,
                                  ssl_details=ssl_details,
                                  exception_cb=exception_cb)


def load_yaml(blob, default=None, allowed=(dict,)):
    loaded = default
    blob = decode_binary(blob)
    try:
        LOG.debug("Attempting to load yaml from string "
                 "of length %s with allowed root types %s",
                 len(blob), allowed)
        converted = safeyaml.load(blob)
        if not isinstance(converted, allowed):
            # Yes this will just be caught, but thats ok for now...
            raise TypeError(("Yaml load allows %s root types,"
                             " but got %s instead") %
                            (allowed, type_utils.obj_name(converted)))
        loaded = converted
    except (yaml.YAMLError, TypeError, ValueError):
        if len(blob) == 0:
            LOG.debug("load_yaml given empty string, returning default")
        else:
            logexc(LOG, "Failed loading yaml blob")
    return loaded


def read_seeded(base="", ext="", timeout=5, retries=10, file_retries=0):
    if base.startswith("/"):
        base = "file://%s" % base

    # default retries for file is 0. for network is 10
    if base.startswith("file://"):
        retries = file_retries

    if base.find("%s") >= 0:
        ud_url = base % ("user-data" + ext)
        md_url = base % ("meta-data" + ext)
    else:
        ud_url = "%s%s%s" % (base, "user-data", ext)
        md_url = "%s%s%s" % (base, "meta-data", ext)

    md_resp = read_file_or_url(md_url, timeout, retries, file_retries)
    md = None
    if md_resp.ok():
        md = load_yaml(md_resp.contents, default={})

    ud_resp = read_file_or_url(ud_url, timeout, retries, file_retries)
    ud = None
    if ud_resp.ok():
        ud = ud_resp.contents

    return (md, ud)


def read_conf_d(confd):
    # Get reverse sorted list (later trumps newer)
    confs = sorted(os.listdir(confd), reverse=True)

    # Remove anything not ending in '.cfg'
    confs = [f for f in confs if f.endswith(".cfg")]

    # Remove anything not a file
    confs = [f for f in confs
             if os.path.isfile(os.path.join(confd, f))]

    # Load them all so that they can be merged
    cfgs = []
    for fn in confs:
        cfgs.append(read_conf(os.path.join(confd, fn)))

    return mergemanydict(cfgs)


def read_conf_with_confd(cfgfile):
    cfg = read_conf(cfgfile)

    confd = False
    if "conf_d" in cfg:
        confd = cfg['conf_d']
        if confd:
            if not isinstance(confd, six.string_types):
                raise TypeError(("Config file %s contains 'conf_d' "
                                 "with non-string type %s") %
                                 (cfgfile, type_utils.obj_name(confd)))
            else:
                confd = str(confd).strip()
    elif os.path.isdir("%s.d" % cfgfile):
        confd = "%s.d" % cfgfile

    if not confd or not os.path.isdir(confd):
        return cfg

    # Conf.d settings override input configuration
    confd_cfg = read_conf_d(confd)
    return mergemanydict([confd_cfg, cfg])


def read_cc_from_cmdline(cmdline=None):
    # this should support reading cloud-config information from
    # the kernel command line.  It is intended to support content of the
    # format:
    #  cc: <yaml content here> [end_cc]
    # this would include:
    # cc: ssh_import_id: [smoser, kirkland]\\n
    # cc: ssh_import_id: [smoser, bob]\\nruncmd: [ [ ls, -l ], echo hi ] end_cc
    # cc:ssh_import_id: [smoser] end_cc cc:runcmd: [ [ ls, -l ] ] end_cc
    if cmdline is None:
        cmdline = get_cmdline()

    tag_begin = "cc:"
    tag_end = "end_cc"
    begin_l = len(tag_begin)
    end_l = len(tag_end)
    clen = len(cmdline)
    tokens = []
    begin = cmdline.find(tag_begin)
    while begin >= 0:
        end = cmdline.find(tag_end, begin + begin_l)
        if end < 0:
            end = clen
        tokens.append(cmdline[begin + begin_l:end].lstrip().replace("\\n",
                                                                    "\n"))

        begin = cmdline.find(tag_begin, end + end_l)

    return '\n'.join(tokens)


def dos2unix(contents):
    # find first end of line
    pos = contents.find('\n')
    if pos <= 0 or contents[pos - 1] != '\r':
        return contents
    return contents.replace('\r\n', '\n')


def get_hostname_fqdn(cfg, cloud):
    # return the hostname and fqdn from 'cfg'.  If not found in cfg,
    # then fall back to data from cloud
    if "fqdn" in cfg:
        # user specified a fqdn.  Default hostname then is based off that
        fqdn = cfg['fqdn']
        hostname = get_cfg_option_str(cfg, "hostname", fqdn.split('.')[0])
    else:
        if "hostname" in cfg and cfg['hostname'].find('.') > 0:
            # user specified hostname, and it had '.' in it
            # be nice to them.  set fqdn and hostname from that
            fqdn = cfg['hostname']
            hostname = cfg['hostname'][:fqdn.find('.')]
        else:
            # no fqdn set, get fqdn from cloud.
            # get hostname from cfg if available otherwise cloud
            fqdn = cloud.get_hostname(fqdn=True)
            if "hostname" in cfg:
                hostname = cfg['hostname']
            else:
                hostname = cloud.get_hostname()
    return (hostname, fqdn)


def get_fqdn_from_hosts(hostname, filename="/etc/hosts"):
    """
    For each host a single line should be present with
      the following information:

        IP_address canonical_hostname [aliases...]

      Fields of the entry are separated by any number of  blanks  and/or  tab
      characters.  Text  from a "#" character until the end of the line is a
      comment, and is ignored. Host  names  may  contain  only  alphanumeric
      characters, minus signs ("-"), and periods (".").  They must begin with
      an  alphabetic  character  and  end  with  an  alphanumeric  character.
      Optional aliases provide for name changes, alternate spellings, shorter
      hostnames, or generic hostnames (for example, localhost).
    """
    fqdn = None
    try:
        for line in load_file(filename).splitlines():
            hashpos = line.find("#")
            if hashpos >= 0:
                line = line[0:hashpos]
            line = line.strip()
            if not line:
                continue

            # If there there is less than 3 entries
            # (IP_address, canonical_hostname, alias)
            # then ignore this line
            toks = line.split()
            if len(toks) < 3:
                continue

            if hostname in toks[2:]:
                fqdn = toks[1]
                break
    except IOError:
        pass
    return fqdn


def get_cmdline_url(names=('cloud-config-url', 'url'),
                    starts="#cloud-config", cmdline=None):
    if cmdline is None:
        cmdline = get_cmdline()

    data = keyval_str_to_dict(cmdline)
    url = None
    key = None
    for key in names:
        if key in data:
            url = data[key]
            break

    if not url:
        return (None, None, None)

    resp = read_file_or_url(url)
    if resp.ok() and resp.contents.startswith(starts):
        return (key, url, resp.contents)

    return (key, url, None)


def is_resolvable(name):
    """determine if a url is resolvable, return a boolean
    This also attempts to be resilent against dns redirection.

    Note, that normal nsswitch resolution is used here.  So in order
    to avoid any utilization of 'search' entries in /etc/resolv.conf
    we have to append '.'.

    The top level 'invalid' domain is invalid per RFC.  And example.com
    should also not exist.  The random entry will be resolved inside
    the search list.
    """
    global _DNS_REDIRECT_IP
    if _DNS_REDIRECT_IP is None:
        badips = set()
        badnames = ("does-not-exist.example.com.", "example.invalid.",
                    rand_str())
        badresults = {}
        for iname in badnames:
            try:
                result = socket.getaddrinfo(iname, None, 0, 0,
                    socket.SOCK_STREAM, socket.AI_CANONNAME)
                badresults[iname] = []
                for (_fam, _stype, _proto, cname, sockaddr) in result:
                    badresults[iname].append("%s: %s" % (cname, sockaddr[0]))
                    badips.add(sockaddr[0])
            except (socket.gaierror, socket.error):
                pass
        _DNS_REDIRECT_IP = badips
        if badresults:
            LOG.debug("detected dns redirection: %s", badresults)

    try:
        result = socket.getaddrinfo(name, None)
        # check first result's sockaddr field
        addr = result[0][4][0]
        if addr in _DNS_REDIRECT_IP:
            return False
        return True
    except (socket.gaierror, socket.error):
        return False


def get_hostname():
    hostname = socket.gethostname()
    return hostname


def gethostbyaddr(ip):
    try:
        return socket.gethostbyaddr(ip)[0]
    except socket.herror:
        return None


def is_resolvable_url(url):
    """determine if this url is resolvable (existing or ip)."""
    return is_resolvable(urlparse.urlparse(url).hostname)


def search_for_mirror(candidates):
    """
    Search through a list of mirror urls for one that works
    This needs to return quickly.
    """
    for cand in candidates:
        try:
            if is_resolvable_url(cand):
                return cand
        except Exception:
            pass
    return None


def close_stdin():
    """
    reopen stdin as /dev/null so even subprocesses or other os level things get
    /dev/null as input.

    if _CLOUD_INIT_SAVE_STDIN is set in environment to a non empty and true
    value then input will not be closed (useful for debugging).
    """
    if is_true(os.environ.get("_CLOUD_INIT_SAVE_STDIN")):
        return
    with open(os.devnull) as fp:
        os.dup2(fp.fileno(), sys.stdin.fileno())


def find_devs_with(criteria=None, oformat='device',
                    tag=None, no_cache=False, path=None):
    """
    find devices matching given criteria (via blkid)
    criteria can be *one* of:
      TYPE=<filesystem>
      LABEL=<label>
      UUID=<uuid>
    """
    blk_id_cmd = ['blkid']
    options = []
    if criteria:
        # Search for block devices with tokens named NAME that
        # have the value 'value' and display any devices which are found.
        # Common values for NAME include  TYPE, LABEL, and UUID.
        # If there are no devices specified on the command line,
        # all block devices will be searched; otherwise,
        # only search the devices specified by the user.
        options.append("-t%s" % (criteria))
    if tag:
        # For each (specified) device, show only the tags that match tag.
        options.append("-s%s" % (tag))
    if no_cache:
        # If you want to start with a clean cache
        # (i.e. don't report devices previously scanned
        # but not necessarily available at this time), specify /dev/null.
        options.extend(["-c", "/dev/null"])
    if oformat:
        # Display blkid's output using the specified format.
        # The format parameter may be:
        # full, value, list, device, udev, export
        options.append('-o%s' % (oformat))
    if path:
        options.append(path)
    cmd = blk_id_cmd + options
    # See man blkid for why 2 is added
    (out, _err) = subp(cmd, rcs=[0, 2])
    entries = []
    for line in out.splitlines():
        line = line.strip()
        if line:
            entries.append(line)
    return entries


def peek_file(fname, max_bytes):
    LOG.debug("Peeking at %s (max_bytes=%s)", fname, max_bytes)
    with open(fname, 'rb') as ifh:
        return ifh.read(max_bytes)


def uniq_list(in_list):
    out_list = []
    for i in in_list:
        if i in out_list:
            continue
        else:
            out_list.append(i)
    return out_list


def load_file(fname, read_cb=None, quiet=False, decode=True):
    LOG.debug("Reading from %s (quiet=%s)", fname, quiet)
    ofh = six.BytesIO()
    try:
        with open(fname, 'rb') as ifh:
            pipe_in_out(ifh, ofh, chunk_cb=read_cb)
    except IOError as e:
        if not quiet:
            raise
        if e.errno != errno.ENOENT:
            raise
    contents = ofh.getvalue()
    LOG.debug("Read %s bytes from %s", len(contents), fname)
    if decode:
        return decode_binary(contents)
    else:
        return contents


def get_cmdline():
    if 'DEBUG_PROC_CMDLINE' in os.environ:
        cmdline = os.environ["DEBUG_PROC_CMDLINE"]
    else:
        try:
            cmdline = load_file("/proc/cmdline").strip()
        except:
            cmdline = ""
    return cmdline


def pipe_in_out(in_fh, out_fh, chunk_size=1024, chunk_cb=None):
    bytes_piped = 0
    while True:
        data = in_fh.read(chunk_size)
        if len(data) == 0:
            break
        else:
            out_fh.write(data)
            bytes_piped += len(data)
            if chunk_cb:
                chunk_cb(bytes_piped)
    out_fh.flush()
    return bytes_piped


def chownbyid(fname, uid=None, gid=None):
    if uid in [None, -1] and gid in [None, -1]:
        # Nothing to do
        return
    LOG.debug("Changing the ownership of %s to %s:%s", fname, uid, gid)
    os.chown(fname, uid, gid)


def chownbyname(fname, user=None, group=None):
    uid = -1
    gid = -1
    try:
        if user:
            uid = pwd.getpwnam(user).pw_uid
        if group:
            gid = grp.getgrnam(group).gr_gid
    except KeyError as e:
        raise OSError("Unknown user or group: %s" % (e))
    chownbyid(fname, uid, gid)


# Always returns well formated values
# cfg is expected to have an entry 'output' in it, which is a dictionary
# that includes entries for 'init', 'config', 'final' or 'all'
#   init: /var/log/cloud.out
#   config: [ ">> /var/log/cloud-config.out", /var/log/cloud-config.err ]
#   final:
#     output: "| logger -p"
#     error: "> /dev/null"
# this returns the specific 'mode' entry, cleanly formatted, with value
def get_output_cfg(cfg, mode):
    ret = [None, None]
    if not cfg or 'output' not in cfg:
        return ret

    outcfg = cfg['output']
    if mode in outcfg:
        modecfg = outcfg[mode]
    else:
        if 'all' not in outcfg:
            return ret
        # if there is a 'all' item in the output list
        # then it applies to all users of this (init, config, final)
        modecfg = outcfg['all']

    # if value is a string, it specifies stdout and stderr
    if isinstance(modecfg, str):
        ret = [modecfg, modecfg]

    # if its a list, then we expect (stdout, stderr)
    if isinstance(modecfg, list):
        if len(modecfg) > 0:
            ret[0] = modecfg[0]
        if len(modecfg) > 1:
            ret[1] = modecfg[1]

    # if it is a dictionary, expect 'out' and 'error'
    # items, which indicate out and error
    if isinstance(modecfg, dict):
        if 'output' in modecfg:
            ret[0] = modecfg['output']
        if 'error' in modecfg:
            ret[1] = modecfg['error']

    # if err's entry == "&1", then make it same as stdout
    # as in shell syntax of "echo foo >/dev/null 2>&1"
    if ret[1] == "&1":
        ret[1] = ret[0]

    swlist = [">>", ">", "|"]
    for i in range(len(ret)):
        if not ret[i]:
            continue
        val = ret[i].lstrip()
        found = False
        for s in swlist:
            if val.startswith(s):
                val = "%s %s" % (s, val[len(s):].strip())
                found = True
                break
        if not found:
            # default behavior is append
            val = "%s %s" % (">>", val.strip())
        ret[i] = val

    return ret


def logexc(log, msg, *args):
    # Setting this here allows this to change
    # levels easily (not always error level)
    # or even desirable to have that much junk
    # coming out to a non-debug stream
    if msg:
        log.warn(msg, *args)
    # Debug gets the full trace.  However, nose has a bug whereby its
    # logcapture plugin doesn't properly handle the case where there is no
    # actual exception.  To avoid tracebacks during the test suite then, we'll
    # do the actual exc_info extraction here, and if there is no exception in
    # flight, we'll just pass in None.
    exc_info = sys.exc_info()
    if exc_info == (None, None, None):
        exc_info = None
    log.debug(msg, exc_info=exc_info, *args)


def hash_blob(blob, routine, mlen=None):
    hasher = hashlib.new(routine)
    hasher.update(encode_text(blob))
    digest = hasher.hexdigest()
    # Don't get to long now
    if mlen is not None:
        return digest[0:mlen]
    else:
        return digest


def is_user(name):
    try:
        if pwd.getpwnam(name):
            return True
    except KeyError:
        return False


def is_group(name):
    try:
        if grp.getgrnam(name):
            return True
    except KeyError:
        return False


def rename(src, dest):
    LOG.debug("Renaming %s to %s", src, dest)
    # TODO(harlowja) use a se guard here??
    os.rename(src, dest)


def ensure_dirs(dirlist, mode=0o755):
    for d in dirlist:
        ensure_dir(d, mode)


def read_write_cmdline_url(target_fn):
    if not os.path.exists(target_fn):
        try:
            (key, url, content) = get_cmdline_url()
        except:
            logexc(LOG, "Failed fetching command line url")
            return
        try:
            if key and content:
                write_file(target_fn, content, mode=0o600)
                LOG.debug(("Wrote to %s with contents of command line"
                          " url %s (len=%s)"), target_fn, url, len(content))
            elif key and not content:
                LOG.debug(("Command line key %s with url"
                          " %s had no contents"), key, url)
        except:
            logexc(LOG, "Failed writing url content to %s", target_fn)


def yaml_dumps(obj, explicit_start=True, explicit_end=True):
    return yaml.safe_dump(obj,
                          line_break="\n",
                          indent=4,
                          explicit_start=explicit_start,
                          explicit_end=explicit_end,
                          default_flow_style=False)


def ensure_dir(path, mode=None):
    if not os.path.isdir(path):
        # Make the dir and adjust the mode
        with SeLinuxGuard(os.path.dirname(path), recursive=True):
            os.makedirs(path)
        chmod(path, mode)
    else:
        # Just adjust the mode
        chmod(path, mode)


@contextlib.contextmanager
def unmounter(umount):
    try:
        yield umount
    finally:
        if umount:
            umount_cmd = ["umount", umount]
            subp(umount_cmd)


def mounts():
    mounted = {}
    try:
        # Go through mounts to see what is already mounted
        if os.path.exists("/proc/mounts"):
            mount_locs = load_file("/proc/mounts").splitlines()
            method = 'proc'
        else:
            (mountoutput, _err) = subp("mount")
            mount_locs = mountoutput.splitlines()
            method = 'mount'
        mountre = r'^(/dev/[\S]+) on (/.*) \((.+), .+, (.+)\)$'
        for mpline in mount_locs:
            # Linux: /dev/sda1 on /boot type ext4 (rw,relatime,data=ordered)
            # FreeBSD: /dev/vtbd0p2 on / (ufs, local, journaled soft-updates)
            try:
                if method == 'proc':
                    (dev, mp, fstype, opts, _freq, _passno) = mpline.split()
                else:
                    m = re.search(mountre, mpline)
                    dev = m.group(1)
                    mp = m.group(2)
                    fstype = m.group(3)
                    opts = m.group(4)
            except:
                continue
            # If the name of the mount point contains spaces these
            # can be escaped as '\040', so undo that..
            mp = mp.replace("\\040", " ")
            mounted[dev] = {
                'fstype': fstype,
                'mountpoint': mp,
                'opts': opts,
            }
        LOG.debug("Fetched %s mounts from %s", mounted, method)
    except (IOError, OSError):
        logexc(LOG, "Failed fetching mount points")
    return mounted


def mount_cb(device, callback, data=None, rw=False, mtype=None, sync=True):
    """
    Mount the device, call method 'callback' passing the directory
    in which it was mounted, then unmount.  Return whatever 'callback'
    returned.  If data != None, also pass data to callback.

    mtype is a filesystem type.  it may be a list, string (a single fsname)
    or a list of fsnames.
    """

    if isinstance(mtype, str):
        mtypes = [mtype]
    elif isinstance(mtype, (list, tuple)):
        mtypes = list(mtype)
    elif mtype is None:
        mtypes = None

    # clean up 'mtype' input a bit based on platform.
    platsys = platform.system().lower()
    if platsys == "linux":
        if mtypes is None:
            mtypes = ["auto"]
    elif platsys.endswith("bsd"):
        if mtypes is None:
            mtypes = ['ufs', 'cd9660', 'vfat']
        for index, mtype in enumerate(mtypes):
            if mtype == "iso9660":
                mtypes[index] = "cd9660"
    else:
        # we cannot do a smart "auto", so just call 'mount' once with no -t
        mtypes = ['']

    mounted = mounts()
    with tempdir() as tmpd:
        umount = False
        if device in mounted:
            mountpoint = mounted[device]['mountpoint']
        else:
            for mtype in mtypes:
                mountpoint = None
                try:
                    mountcmd = ['mount']
                    mountopts = []
                    if rw:
                        mountopts.append('rw')
                    else:
                        mountopts.append('ro')
                    if sync:
                        # This seems like the safe approach to do
                        # (ie where this is on by default)
                        mountopts.append("sync")
                    if mountopts:
                        mountcmd.extend(["-o", ",".join(mountopts)])
                    if mtype:
                        mountcmd.extend(['-t', mtype])
                    mountcmd.append(device)
                    mountcmd.append(tmpd)
                    subp(mountcmd)
                    umount = tmpd  # This forces it to be unmounted (when set)
                    mountpoint = tmpd
                    break
                except (IOError, OSError) as exc:
                    LOG.debug("Failed mount of '%s' as '%s': %s",
                              device, mtype, exc)
                    pass
            if not mountpoint:
                raise MountFailedError(
                    "Failed mounting %s to %s".format(device, tmpd))

        # Be nice and ensure it ends with a slash
        if not mountpoint.endswith("/"):
            mountpoint += "/"
        with unmounter(umount):
            if data is None:
                ret = callback(mountpoint)
            else:
                ret = callback(mountpoint, data)
            return ret


def get_builtin_cfg():
    # Deep copy so that others can't modify
    return obj_copy.deepcopy(CFG_BUILTIN)


def sym_link(source, link, force=False):
    LOG.debug("Creating symbolic link from %r => %r", link, source)
    if force and os.path.exists(link):
        del_file(link)
    os.symlink(source, link)


def del_file(path):
    LOG.debug("Attempting to remove %s", path)
    try:
        os.unlink(path)
    except OSError as e:
        if e.errno != errno.ENOENT:
            raise e


def copy(src, dest):
    LOG.debug("Copying %s to %s", src, dest)
    shutil.copy(src, dest)


def time_rfc2822():
    try:
        ts = time.strftime("%a, %d %b %Y %H:%M:%S %z", time.gmtime())
    except:
        ts = "??"
    return ts


def uptime():
    uptime_str = '??'
    method = 'unknown'
    try:
        if os.path.exists("/proc/uptime"):
            method = '/proc/uptime'
            contents = load_file("/proc/uptime").strip()
            if contents:
                uptime_str = contents.split()[0]
        else:
            method = 'ctypes'
            libc = ctypes.CDLL('/lib/libc.so.7')
            size = ctypes.c_size_t()
            buf = ctypes.c_int()
            size.value = ctypes.sizeof(buf)
            libc.sysctlbyname("kern.boottime", ctypes.byref(buf),
                              ctypes.byref(size), None, 0)
            now = time.time()
            bootup = buf.value
            uptime_str = now - bootup

    except:
        logexc(LOG, "Unable to read uptime using method: %s" % method)
    return uptime_str


def append_file(path, content):
    write_file(path, content, omode="ab", mode=None)


def ensure_file(path, mode=0o644):
    write_file(path, content='', omode="ab", mode=mode)


def safe_int(possible_int):
    try:
        return int(possible_int)
    except (ValueError, TypeError):
        return None


def chmod(path, mode):
    real_mode = safe_int(mode)
    if path and real_mode:
        with SeLinuxGuard(path):
            os.chmod(path, real_mode)


def write_file(filename, content, mode=0o644, omode="wb"):
    """
    Writes a file with the given content and sets the file mode as specified.
    Resotres the SELinux context if possible.

    @param filename: The full path of the file to write.
    @param content: The content to write to the file.
    @param mode: The filesystem mode to set on the file.
    @param omode: The open mode used when opening the file (w, wb, a, etc.)
    """
    ensure_dir(os.path.dirname(filename))
    if 'b' in omode.lower():
        content = encode_text(content)
        write_type = 'bytes'
    else:
        content = decode_binary(content)
        write_type = 'characters'
    LOG.debug("Writing to %s - %s: [%s] %s %s",
               filename, omode, mode, len(content), write_type)
    with SeLinuxGuard(path=filename):
        with open(filename, omode) as fh:
            fh.write(content)
            fh.flush()
    chmod(filename, mode)


def delete_dir_contents(dirname):
    """
    Deletes all contents of a directory without deleting the directory itself.

    @param dirname: The directory whose contents should be deleted.
    """
    for node in os.listdir(dirname):
        node_fullpath = os.path.join(dirname, node)
        if os.path.isdir(node_fullpath):
            del_dir(node_fullpath)
        else:
            del_file(node_fullpath)


def subp(args, data=None, rcs=None, env=None, capture=True, shell=False,
         logstring=False):
    if rcs is None:
        rcs = [0]
    try:

        if not logstring:
            LOG.debug(("Running command %s with allowed return codes %s"
                       " (shell=%s, capture=%s)"), args, rcs, shell, capture)
        else:
            LOG.debug(("Running hidden command to protect sensitive "
                       "input/output logstring: %s"), logstring)

        if not capture:
            stdout = None
            stderr = None
        else:
            stdout = subprocess.PIPE
            stderr = subprocess.PIPE
        stdin = subprocess.PIPE
        kws = dict(stdout=stdout, stderr=stderr, stdin=stdin,
                   env=env, shell=shell)
        if six.PY3:
            # Use this so subprocess output will be (Python 3) str, not bytes.
            kws['universal_newlines'] = True
        sp = subprocess.Popen(args, **kws)
        (out, err) = sp.communicate(data)
    except OSError as e:
        raise ProcessExecutionError(cmd=args, reason=e)
    rc = sp.returncode
    if rc not in rcs:
        raise ProcessExecutionError(stdout=out, stderr=err,
                                    exit_code=rc,
                                    cmd=args)
    # Just ensure blank instead of none?? (iff capturing)
    if not out and capture:
        out = ''
    if not err and capture:
        err = ''
    return (out, err)


def make_header(comment_char="#", base='created'):
    ci_ver = version.version_string()
    header = str(comment_char)
    header += " %s by cloud-init v. %s" % (base.title(), ci_ver)
    header += " on %s" % time_rfc2822()
    return header


def abs_join(*paths):
    return os.path.abspath(os.path.join(*paths))


# shellify, takes a list of commands
#  for each entry in the list
#    if it is an array, shell protect it (with single ticks)
#    if it is a string, do nothing
def shellify(cmdlist, add_header=True):
    content = ''
    if add_header:
        content += "#!/bin/sh\n"
    escaped = "%s%s%s%s" % ("'", '\\', "'", "'")
    cmds_made = 0
    for args in cmdlist:
        # If the item is a list, wrap all items in single tick.
        # If its not, then just write it directly.
        if isinstance(args, list):
            fixed = []
            for f in args:
                fixed.append("'%s'" % (six.text_type(f).replace("'", escaped)))
            content = "%s%s\n" % (content, ' '.join(fixed))
            cmds_made += 1
        elif isinstance(args, six.string_types):
            content = "%s%s\n" % (content, args)
            cmds_made += 1
        else:
            raise RuntimeError(("Unable to shellify type %s"
                                " which is not a list or string")
                               % (type_utils.obj_name(args)))
    LOG.debug("Shellified %s commands.", cmds_made)
    return content


def strip_prefix_suffix(line, prefix=None, suffix=None):
    if prefix and line.startswith(prefix):
        line = line[len(prefix):]
    if suffix and line.endswith(suffix):
        line = line[:-len(suffix)]
    return line


def is_container():
    """
    Checks to see if this code running in a container of some sort
    """

    for helper in CONTAINER_TESTS:
        try:
            # try to run a helper program. if it returns true/zero
            # then we're inside a container. otherwise, no
            subp([helper])
            return True
        except (IOError, OSError):
            pass

    # this code is largely from the logic in
    # ubuntu's /etc/init/container-detect.conf
    try:
        # Detect old-style libvirt
        # Detect OpenVZ containers
        pid1env = get_proc_env(1)
        if "container" in pid1env:
            return True
        if "LIBVIRT_LXC_UUID" in pid1env:
            return True
    except (IOError, OSError):
        pass

    # Detect OpenVZ containers
    if os.path.isdir("/proc/vz") and not os.path.isdir("/proc/bc"):
        return True

    try:
        # Detect Vserver containers
        lines = load_file("/proc/self/status").splitlines()
        for line in lines:
            if line.startswith("VxID:"):
                (_key, val) = line.strip().split(":", 1)
                if val != "0":
                    return True
    except (IOError, OSError):
        pass

    return False


def get_proc_env(pid):
    """
    Return the environment in a dict that a given process id was started with.
    """

    env = {}
    fn = os.path.join("/proc/", str(pid), "environ")
    try:
        contents = load_file(fn)
        toks = contents.split("\x00")
        for tok in toks:
            if tok == "":
                continue
            (name, val) = tok.split("=", 1)
            if name:
                env[name] = val
    except (IOError, OSError):
        pass
    return env


def keyval_str_to_dict(kvstring):
    ret = {}
    for tok in kvstring.split():
        try:
            (key, val) = tok.split("=", 1)
        except ValueError:
            key = tok
            val = True
        ret[key] = val
    return ret


def is_partition(device):
    if device.startswith("/dev/"):
        device = device[5:]

    return os.path.isfile("/sys/class/block/%s/partition" % device)


def expand_package_list(version_fmt, pkgs):
    # we will accept tuples, lists of tuples, or just plain lists
    if not isinstance(pkgs, list):
        pkgs = [pkgs]

    pkglist = []
    for pkg in pkgs:
        if isinstance(pkg, six.string_types):
            pkglist.append(pkg)
            continue

        if isinstance(pkg, (tuple, list)):
            if len(pkg) < 1 or len(pkg) > 2:
                raise RuntimeError("Invalid package & version tuple.")

            if len(pkg) == 2 and pkg[1]:
                pkglist.append(version_fmt % tuple(pkg))
                continue

            pkglist.append(pkg[0])

        else:
            raise RuntimeError("Invalid package type.")

    return pkglist


def parse_mount_info(path, mountinfo_lines, log=LOG):
    """Return the mount information for PATH given the lines from
    /proc/$$/mountinfo."""

    path_elements = [e for e in path.split('/') if e]
    devpth = None
    fs_type = None
    match_mount_point = None
    match_mount_point_elements = None
    for i, line in enumerate(mountinfo_lines):
        parts = line.split()

        # Completely fail if there is anything in any line that is
        # unexpected, as continuing to parse past a bad line could
        # cause an incorrect result to be returned, so it's better
        # return nothing than an incorrect result.

        # The minimum number of elements in a valid line is 10.
        if len(parts) < 10:
            log.debug("Line %d has two few columns (%d): %s",
                      i + 1, len(parts), line)
            return None

        mount_point = parts[4]
        mount_point_elements = [e for e in mount_point.split('/') if e]

        # Ignore mounts deeper than the path in question.
        if len(mount_point_elements) > len(path_elements):
            continue

        # Ignore mounts where the common path is not the same.
        l = min(len(mount_point_elements), len(path_elements))
        if mount_point_elements[0:l] != path_elements[0:l]:
            continue

        # Ignore mount points higher than an already seen mount
        # point.
        if (match_mount_point_elements is not None and
                len(match_mount_point_elements) > len(mount_point_elements)):
            continue

        # Find the '-' which terminates a list of optional columns to
        # find the filesystem type and the path to the device.  See
        # man 5 proc for the format of this file.
        try:
            i = parts.index('-')
        except ValueError:
            log.debug("Did not find column named '-' in line %d: %s",
                      i + 1, line)
            return None

        # Get the path to the device.
        try:
            fs_type = parts[i + 1]
            devpth = parts[i + 2]
        except IndexError:
            log.debug("Too few columns after '-' column in line %d: %s",
                      i + 1, line)
            return None

        match_mount_point = mount_point
        match_mount_point_elements = mount_point_elements

    if devpth and fs_type and match_mount_point:
        return (devpth, fs_type, match_mount_point)
    else:
        return None


def parse_mtab(path):
    """On older kernels there's no /proc/$$/mountinfo, so use mtab."""
    for line in load_file("/etc/mtab").splitlines():
        devpth, mount_point, fs_type = line.split()[:3]
        if mount_point == path:
            return devpth, fs_type, mount_point
    return None


def parse_mount(path):
    (mountoutput, _err) = subp("mount")
    mount_locs = mountoutput.splitlines()
    for line in mount_locs:
        m = re.search(r'^(/dev/[\S]+) on (/.*) \((.+), .+, (.+)\)$', line)
        devpth = m.group(1)
        mount_point = m.group(2)
        fs_type = m.group(3)
        if mount_point == path:
            return devpth, fs_type, mount_point
    return None


def get_mount_info(path, log=LOG):
    # Use /proc/$$/mountinfo to find the device where path is mounted.
    # This is done because with a btrfs filesystem using os.stat(path)
    # does not return the ID of the device.
    #
    # Here, / has a device of 18 (decimal).
    #
    # $ stat /
    #   File: '/'
    #   Size: 234               Blocks: 0          IO Block: 4096   directory
    # Device: 12h/18d   Inode: 256         Links: 1
    # Access: (0755/drwxr-xr-x)  Uid: (    0/    root)   Gid: (    0/    root)
    # Access: 2013-01-13 07:31:04.358011255 +0000
    # Modify: 2013-01-13 18:48:25.930011255 +0000
    # Change: 2013-01-13 18:48:25.930011255 +0000
    #  Birth: -
    #
    # Find where / is mounted:
    #
    # $ mount | grep ' / '
    # /dev/vda1 on / type btrfs (rw,subvol=@,compress=lzo)
    #
    # And the device ID for /dev/vda1 is not 18:
    #
    # $ ls -l /dev/vda1
    # brw-rw---- 1 root disk 253, 1 Jan 13 08:29 /dev/vda1
    #
    # So use /proc/$$/mountinfo to find the device underlying the
    # input path.
    mountinfo_path = '/proc/%s/mountinfo' % os.getpid()
    if os.path.exists(mountinfo_path):
        lines = load_file(mountinfo_path).splitlines()
        return parse_mount_info(path, lines, log)
    elif os.path.exists("/etc/mtab"):
        return parse_mtab(path)
    else:
        return parse_mount(path)


def which(program):
    # Return path of program for execution if found in path
    def is_exe(fpath):
        return os.path.isfile(fpath) and os.access(fpath, os.X_OK)

    _fpath, _ = os.path.split(program)
    if _fpath:
        if is_exe(program):
            return program
    else:
        for path in os.environ.get("PATH", "").split(os.pathsep):
            path = path.strip('"')
            exe_file = os.path.join(path, program)
            if is_exe(exe_file):
                return exe_file

    return None


def log_time(logfunc, msg, func, args=None, kwargs=None, get_uptime=False):
    if args is None:
        args = []
    if kwargs is None:
        kwargs = {}

    start = time.time()

    ustart = None
    if get_uptime:
        try:
            ustart = float(uptime())
        except ValueError:
            pass

    try:
        ret = func(*args, **kwargs)
    finally:
        delta = time.time() - start
        udelta = None
        if ustart is not None:
            try:
                udelta = float(uptime()) - ustart
            except ValueError:
                pass

        tmsg = " took %0.3f seconds" % delta
        if get_uptime:
            if isinstance(udelta, (float)):
                tmsg += " (%0.2f)" % udelta
            else:
                tmsg += " (N/A)"
        try:
            logfunc(msg + tmsg)
        except:
            pass
    return ret


def expand_dotted_devname(dotted):
    toks = dotted.rsplit(".", 1)
    if len(toks) > 1:
        return toks
    else:
        return (dotted, None)


def pathprefix2dict(base, required=None, optional=None, delim=os.path.sep):
    # return a dictionary populated with keys in 'required' and 'optional'
    # by reading files in prefix + delim + entry
    if required is None:
        required = []
    if optional is None:
        optional = []

    missing = []
    ret = {}
    for f in required + optional:
        try:
            ret[f] = load_file(base + delim + f, quiet=False)
        except IOError as e:
            if e.errno != errno.ENOENT:
                raise
            if f in required:
                missing.append(f)

    if len(missing):
        raise ValueError("Missing required files: %s", ','.join(missing))

    return ret


def read_meminfo(meminfo="/proc/meminfo", raw=False):
    # read a /proc/meminfo style file and return
    # a dict with 'total', 'free', and 'available'
    mpliers = {'kB': 2 ** 10, 'mB': 2 ** 20, 'B': 1, 'gB': 2 ** 30}
    kmap = {'MemTotal:': 'total', 'MemFree:': 'free',
            'MemAvailable:': 'available'}
    ret = {}
    for line in load_file(meminfo).splitlines():
        try:
            key, value, unit = line.split()
        except ValueError:
            key, value = line.split()
            unit = 'B'
        if raw:
            ret[key] = int(value) * mpliers[unit]
        elif key in kmap:
            ret[kmap[key]] = int(value) * mpliers[unit]

    return ret


def human2bytes(size):
    """Convert human string or integer to size in bytes
      10M => 10485760
      .5G => 536870912
    """
    size_in = size
    if size.endswith("B"):
        size = size[:-1]

    mpliers = {'B': 1, 'K': 2 ** 10, 'M': 2 ** 20, 'G': 2 ** 30, 'T': 2 ** 40}

    num = size
    mplier = 'B'
    for m in mpliers:
        if size.endswith(m):
            mplier = m
            num = size[0:-len(m)]

    try:
        num = float(num)
    except ValueError:
        raise ValueError("'%s' is not valid input." % size_in)

    if num < 0:
        raise ValueError("'%s': cannot be negative" % size_in)

    return int(num * mpliers[mplier])


def _read_dmi_syspath(key):
    """
    Reads dmi data with from /sys/class/dmi/id
    """

    dmi_key = "{0}/{1}".format(DMI_SYS_PATH, key)
    LOG.debug("querying dmi data {0}".format(dmi_key))
    try:
        if not os.path.exists(dmi_key):
            LOG.debug("did not find {0}".format(dmi_key))
            return None

        key_data = load_file(dmi_key)
        if not key_data:
            LOG.debug("{0} did not return any data".format(key))
            return None

        LOG.debug("dmi data {0} returned {0}".format(dmi_key, key_data))
        return key_data.strip()

    except Exception as e:
        logexc(LOG, "failed read of {0}".format(dmi_key), e)
        return None


def _call_dmidecode(key, dmidecode_path):
    """
    Calls out to dmidecode to get the data out. This is mostly for supporting
    OS's without /sys/class/dmi/id support.
    """
    try:
        cmd = [dmidecode_path, "--string", key]
        (result, _err) = subp(cmd)
        LOG.debug("dmidecode returned '{0}' for '{0}'".format(result, key))
        return result
    except OSError as _err:
        LOG.debug('failed dmidecode cmd: {0}\n{0}'.format(cmd, _err.message))
        return None


def read_dmi_data(key):
    """
    Wrapper for reading DMI data. This tries to determine whether the DMI
    Data can be read directly, otherwise it will fallback to using dmidecode.
    """
    if os.path.exists(DMI_SYS_PATH):
        return _read_dmi_syspath(key)

    dmidecode_path = which('dmidecode')
    if dmidecode_path:
        return _call_dmidecode(key, dmidecode_path)

    LOG.warn("did not find either path {0} or dmidecode command".format(
             DMI_SYS_PATH))

    return None<|MERGE_RESOLUTION|>--- conflicted
+++ resolved
@@ -404,13 +404,8 @@
     if console:
         conpath = "/dev/console"
         if os.path.exists(conpath):
-<<<<<<< HEAD
-            with open(conpath, 'wb') as wfh:
-                wfh.write(text.encode('utf-8'))
-=======
             with open(conpath, 'w') as wfh:
                 wfh.write(text)
->>>>>>> 85953f73
                 wfh.flush()
         else:
             # A container may lack /dev/console (arguably a container bug).  If
