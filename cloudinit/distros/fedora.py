# vi: ts=4 expandtab
#
#    Copyright (C) 2012 Canonical Ltd.
#    Copyright (C) 2012 Hewlett-Packard Development Company, L.P.
#    Copyright (C) 2012 Yahoo! Inc.
#
#    Author: Scott Moser <scott.moser@canonical.com>
#    Author: Juerg Haefliger <juerg.haefliger@hp.com>
#    Author: Joshua Harlow <harlowja@yahoo-inc.com>
#
#    This program is free software: you can redistribute it and/or modify
#    it under the terms of the GNU General Public License version 3, as
#    published by the Free Software Foundation.
#
#    This program is distributed in the hope that it will be useful,
#    but WITHOUT ANY WARRANTY; without even the implied warranty of
#    MERCHANTABILITY or FITNESS FOR A PARTICULAR PURPOSE.  See the
#    GNU General Public License for more details.
#
#    You should have received a copy of the GNU General Public License
#    along with this program.  If not, see <http://www.gnu.org/licenses/>.

from cloudinit.distros import rhel

from cloudinit import log as logging

LOG = logging.getLogger(__name__)


class Distro(rhel.Distro):
<<<<<<< HEAD
    distro_name = 'fedora'
=======
>>>>>>> e055c795
    default_user = 'ec2-user'<|MERGE_RESOLUTION|>--- conflicted
+++ resolved
@@ -28,8 +28,4 @@
 
 
 class Distro(rhel.Distro):
-<<<<<<< HEAD
-    distro_name = 'fedora'
-=======
->>>>>>> e055c795
     default_user = 'ec2-user'