#   Copyright (C) 2013-2014 Canonical Ltd.
#
#   Author: Scott Moser <scott.moser@canonical.com>
#   Author: Blake Rouse <blake.rouse@canonical.com>
#
#   Curtin is free software: you can redistribute it and/or modify it under
#   the terms of the GNU Affero General Public License as published by the
#   Free Software Foundation, either version 3 of the License, or (at your
#   option) any later version.
#
#   Curtin is distributed in the hope that it will be useful, but WITHOUT ANY
#   WARRANTY; without even the implied warranty of MERCHANTABILITY or FITNESS
#   FOR A PARTICULAR PURPOSE.  See the GNU Affero General Public License for
#   more details.
#
#   You should have received a copy of the GNU Affero General Public License
#   along with Curtin.  If not, see <http://www.gnu.org/licenses/>.

import errno
import logging
import os

from .import compat

import yaml

LOG = logging.getLogger(__name__)
SYS_CLASS_NET = "/sys/class/net/"
LINKS_FNAME_PREFIX = "etc/systemd/network/50-cloud-init-"

NET_CONFIG_OPTIONS = [
    "address", "netmask", "broadcast", "network", "metric", "gateway",
    "pointtopoint", "media", "mtu", "hostname", "leasehours", "leasetime",
    "vendor", "client", "bootfile", "server", "hwaddr", "provider", "frame",
    "netnum", "endpoint", "local", "ttl",
]

NET_CONFIG_COMMANDS = [
    "pre-up", "up", "post-up", "down", "pre-down", "post-down",
]

NET_CONFIG_BRIDGE_OPTIONS = [
    "bridge_ageing", "bridge_bridgeprio", "bridge_fd", "bridge_gcinit",
    "bridge_hello", "bridge_maxage", "bridge_maxwait", "bridge_stp",
]
DEFAULT_PRIMARY_INTERFACE = 'eth0'

# NOTE(harlowja): some of these are similar to what is in cloudinit main
# source or utils tree/module but the reason that is done is so that this
# whole module can be easily extracted and placed into other
# code-bases (curtin for example).


def write_file(path, content):
    base_path = os.path.dirname(path)
    if not os.path.isdir(base_path):
        os.makedirs(base_path)
    with open(path, "wb+") as fh:
        if isinstance(content, compat.text_type):
            content = content.encode("utf8")
        fh.write(content)


def read_file(path, decode='utf8', enoent=None):
    try:
        with open(path, "rb") as fh:
            contents = fh.read()
    except OSError as e:
        if e.errno == errno.ENOENT and enoent is not None:
            return enoent
        raise
    if decode:
        return contents.decode(decode)
    return contents


def dump_yaml(obj):
    return yaml.safe_dump(obj,
                          line_break="\n",
                          indent=4,
                          explicit_start=True,
                          explicit_end=True,
                          default_flow_style=False)


def read_yaml_file(path):
    val = yaml.safe_load(read_file(path))
    if not isinstance(val, dict):
        gotten_type_name = type(val).__name__
        raise TypeError("Expected dict to be loaded from %s, got"
                        " '%s' instead" % (path, gotten_type_name))
    return val


def sys_dev_path(devname, path=""):
    return SYS_CLASS_NET + devname + "/" + path


def read_sys_net(devname, path, translate=None, enoent=None, keyerror=None):
    contents = read_file(sys_dev_path(devname, path), enoent=enoent)
    contents = contents.strip()
    if translate is None:
        return contents
    try:
        return translate.get(contents)
    except KeyError:
        LOG.debug("found unexpected value '%s' in '%s/%s'", contents,
                  devname, path)
        if keyerror is not None:
            return keyerror
        raise


def is_up(devname):
    # The linux kernel says to consider devices in 'unknown'
    # operstate as up for the purposes of network configuration. See
    # Documentation/networking/operstates.txt in the kernel source.
    translate = {'up': True, 'unknown': True, 'down': False}
    return read_sys_net(devname, "operstate", enoent=False, keyerror=False,
                        translate=translate)


def is_wireless(devname):
    return os.path.exists(sys_dev_path(devname, "wireless"))


def is_connected(devname):
    # is_connected isn't really as simple as that.  2 is
    # 'physically connected'. 3 is 'not connected'. but a wlan interface will
    # always show 3.
    try:
        iflink = read_sys_net(devname, "iflink", enoent=False)
        if iflink == "2":
            return True
        if not is_wireless(devname):
            return False
        LOG.debug("'%s' is wireless, basing 'connected' on carrier", devname)

        return read_sys_net(devname, "carrier", enoent=False, keyerror=False,
                            translate={'0': False, '1': True})

    except IOError as e:
        if e.errno == errno.EINVAL:
            return False
        raise


def is_physical(devname):
    return os.path.exists(sys_dev_path(devname, "device"))


def is_present(devname):
    return os.path.exists(sys_dev_path(devname))


def get_devicelist():
    return os.listdir(SYS_CLASS_NET)


class ParserError(Exception):
    """Raised when parser has issue parsing the interfaces file."""


<<<<<<< HEAD
=======
def parse_deb_config_data(ifaces, contents, src_dir, src_path):
    """Parses the file contents, placing result into ifaces.

    '_source_path' is added to every dictionary entry to define which file
    the configration information came from.

    :param ifaces: interface dictionary
    :param contents: contents of interfaces file
    :param src_dir: directory interfaces file was located
    :param src_path: file path the `contents` was read
    """
    currif = None
    for line in contents.splitlines():
        line = line.strip()
        if line.startswith('#'):
            continue
        split = line.split(' ')
        option = split[0]
        if option == "source-directory":
            parsed_src_dir = split[1]
            if not parsed_src_dir.startswith("/"):
                parsed_src_dir = os.path.join(src_dir, parsed_src_dir)
            for expanded_path in glob.glob(parsed_src_dir):
                dir_contents = os.listdir(expanded_path)
                dir_contents = [
                    os.path.join(expanded_path, path)
                    for path in dir_contents
                    if (os.path.isfile(os.path.join(expanded_path, path)) and
                        re.match("^[a-zA-Z0-9_-]+$", path) is not None)
                ]
                for entry in dir_contents:
                    with open(entry, "r") as fp:
                        src_data = fp.read().strip()
                    abs_entry = os.path.abspath(entry)
                    parse_deb_config_data(
                        ifaces, src_data,
                        os.path.dirname(abs_entry), abs_entry)
        elif option == "source":
            new_src_path = split[1]
            if not new_src_path.startswith("/"):
                new_src_path = os.path.join(src_dir, new_src_path)
            for expanded_path in glob.glob(new_src_path):
                with open(expanded_path, "r") as fp:
                    src_data = fp.read().strip()
                abs_path = os.path.abspath(expanded_path)
                parse_deb_config_data(
                    ifaces, src_data,
                    os.path.dirname(abs_path), abs_path)
        elif option == "auto":
            for iface in split[1:]:
                if iface not in ifaces:
                    ifaces[iface] = {
                        # Include the source path this interface was found in.
                        "_source_path": src_path
                    }
                ifaces[iface]['auto'] = True
        elif option == "iface":
            iface, family, method = split[1:4]
            if iface not in ifaces:
                ifaces[iface] = {
                    # Include the source path this interface was found in.
                    "_source_path": src_path
                }
            elif 'family' in ifaces[iface]:
                raise ParserError(
                    "Interface %s can only be defined once. "
                    "Re-defined in '%s'." % (iface, src_path))
            ifaces[iface]['family'] = family
            ifaces[iface]['method'] = method
            currif = iface
        elif option == "hwaddress":
            if split[1] == "ether":
                val = split[2]
            else:
                val = split[1]
            ifaces[currif]['hwaddress'] = val
        elif option in NET_CONFIG_OPTIONS:
            ifaces[currif][option] = split[1]
        elif option in NET_CONFIG_COMMANDS:
            if option not in ifaces[currif]:
                ifaces[currif][option] = []
            ifaces[currif][option].append(' '.join(split[1:]))
        elif option.startswith('dns-'):
            if 'dns' not in ifaces[currif]:
                ifaces[currif]['dns'] = {}
            if option == 'dns-search':
                ifaces[currif]['dns']['search'] = []
                for domain in split[1:]:
                    ifaces[currif]['dns']['search'].append(domain)
            elif option == 'dns-nameservers':
                ifaces[currif]['dns']['nameservers'] = []
                for server in split[1:]:
                    ifaces[currif]['dns']['nameservers'].append(server)
        elif option.startswith('bridge_'):
            if 'bridge' not in ifaces[currif]:
                ifaces[currif]['bridge'] = {}
            if option in NET_CONFIG_BRIDGE_OPTIONS:
                bridge_option = option.replace('bridge_', '', 1)
                ifaces[currif]['bridge'][bridge_option] = split[1]
            elif option == "bridge_ports":
                ifaces[currif]['bridge']['ports'] = []
                for iface in split[1:]:
                    ifaces[currif]['bridge']['ports'].append(iface)
            elif option == "bridge_hw" and split[1].lower() == "mac":
                ifaces[currif]['bridge']['mac'] = split[2]
            elif option == "bridge_pathcost":
                if 'pathcost' not in ifaces[currif]['bridge']:
                    ifaces[currif]['bridge']['pathcost'] = {}
                ifaces[currif]['bridge']['pathcost'][split[1]] = split[2]
            elif option == "bridge_portprio":
                if 'portprio' not in ifaces[currif]['bridge']:
                    ifaces[currif]['bridge']['portprio'] = {}
                ifaces[currif]['bridge']['portprio'][split[1]] = split[2]
        elif option.startswith('bond-'):
            if 'bond' not in ifaces[currif]:
                ifaces[currif]['bond'] = {}
            bond_option = option.replace('bond-', '', 1)
            ifaces[currif]['bond'][bond_option] = split[1]
    for iface in ifaces.keys():
        if 'auto' not in ifaces[iface]:
            ifaces[iface]['auto'] = False


def parse_deb_config(path):
    """Parses a debian network configuration file."""
    ifaces = {}
    with open(path, "r") as fp:
        contents = fp.read().strip()
    abs_path = os.path.abspath(path)
    parse_deb_config_data(
        ifaces, contents,
        os.path.dirname(abs_path), abs_path)
    return ifaces


def parse_net_config_data(net_config):
    """Parses the config, returns NetworkState dictionary

    :param net_config: curtin network config dict
    """
    state = None
    if 'version' in net_config and 'config' in net_config:
        ns = network_state.NetworkState(version=net_config.get('version'),
                                        config=net_config.get('config'))
        ns.parse_config()
        state = ns.network_state

    return state


def parse_net_config(path):
    """Parses a curtin network configuration file and
       return network state"""
    ns = None
    net_config = util.read_conf(path)
    if 'network' in net_config:
        ns = parse_net_config_data(net_config.get('network'))

    return ns


def _load_shell_content(content, add_empty=False, empty_val=None):
    """Given shell like syntax (key=value\nkey2=value2\n) in content
       return the data in dictionary form.  If 'add_empty' is True
       then add entries in to the returned dictionary for 'VAR='
       variables.  Set their value to empty_val."""
    data = {}
    for line in shlex.split(content):
        key, value = line.split("=", 1)
        if not value:
            value = empty_val
        if add_empty or value:
            data[key] = value

    return data


def _klibc_to_config_entry(content, mac_addrs=None):
    """Convert a klibc writtent shell content file to a 'config' entry
    When ip= is seen on the kernel command line in debian initramfs
    and networking is brought up, ipconfig will populate
    /run/net-<name>.cfg.

    The files are shell style syntax, and examples are in the tests
    provided here.  There is no good documentation on this unfortunately.

    DEVICE=<name> is expected/required and PROTO should indicate if
    this is 'static' or 'dhcp'.
    """

    if mac_addrs is None:
        mac_addrs = {}

    data = _load_shell_content(content)
    try:
        name = data['DEVICE']
    except KeyError:
        raise ValueError("no 'DEVICE' entry in data")

    # ipconfig on precise does not write PROTO
    proto = data.get('PROTO')
    if not proto:
        if data.get('filename'):
            proto = 'dhcp'
        else:
            proto = 'static'

    if proto not in ('static', 'dhcp'):
        raise ValueError("Unexpected value for PROTO: %s" % proto)

    iface = {
        'type': 'physical',
        'name': name,
        'subnets': [],
    }

    if name in mac_addrs:
        iface['mac_address'] = mac_addrs[name]

    # originally believed there might be IPV6* values
    for v, pre in (('ipv4', 'IPV4'),):
        # if no IPV4ADDR or IPV6ADDR, then go on.
        if pre + "ADDR" not in data:
            continue
        subnet = {'type': proto, 'control': 'manual'}

        # these fields go right on the subnet
        for key in ('NETMASK', 'BROADCAST', 'GATEWAY'):
            if pre + key in data:
                subnet[key.lower()] = data[pre + key]

        dns = []
        # handle IPV4DNS0 or IPV6DNS0
        for nskey in ('DNS0', 'DNS1'):
            ns = data.get(pre + nskey)
            # verify it has something other than 0.0.0.0 (or ipv6)
            if ns and len(ns.strip(":.0")):
                dns.append(data[pre + nskey])
        if dns:
            subnet['dns_nameservers'] = dns
            # add search to both ipv4 and ipv6, as it has no namespace
            search = data.get('DOMAINSEARCH')
            if search:
                if ',' in search:
                    subnet['dns_search'] = search.split(",")
                else:
                    subnet['dns_search'] = search.split()

        iface['subnets'].append(subnet)

    return name, iface


def config_from_klibc_net_cfg(files=None, mac_addrs=None):
    if files is None:
        files = glob.glob('/run/net*.conf')

    entries = []
    names = {}
    for cfg_file in files:
        name, entry = _klibc_to_config_entry(util.load_file(cfg_file),
                                             mac_addrs=mac_addrs)
        if name in names:
            raise ValueError(
                "device '%s' defined multiple times: %s and %s" % (
                    name, names[name], cfg_file))

        names[name] = cfg_file
        entries.append(entry)
    return {'config': entries, 'version': 1}


def render_persistent_net(network_state):
    '''Given state, emit udev rules to map mac to ifname.'''
    content = ""
    interfaces = network_state.get('interfaces')
    for iface in interfaces.values():
        # for physical interfaces write out a persist net udev rule
        if iface['type'] == 'physical' and \
           'name' in iface and iface.get('mac_address'):
            content += generate_udev_rule(iface['name'],
                                          iface['mac_address'])

    return content


# TODO: switch valid_map based on mode inet/inet6
def iface_add_subnet(iface, subnet):
    content = ""
    valid_map = [
        'address',
        'netmask',
        'broadcast',
        'metric',
        'gateway',
        'pointopoint',
        'mtu',
        'scope',
        'dns_search',
        'dns_nameservers',
    ]
    for key, value in subnet.items():
        if value and key in valid_map:
            if type(value) == list:
                value = " ".join(value)
            if '_' in key:
                key = key.replace('_', '-')
            content += "    {} {}\n".format(key, value)

    return content


# TODO: switch to valid_map for attrs
def iface_add_attrs(iface):
    content = ""
    ignore_map = [
        'control',
        'index',
        'inet',
        'mode',
        'name',
        'subnets',
        'type',
    ]
    if iface['type'] not in ['bond', 'bridge', 'vlan']:
        ignore_map.append('mac_address')

    for key, value in iface.items():
        if value and key not in ignore_map:
            if type(value) == list:
                value = " ".join(value)
            content += "    {} {}\n".format(key, value)

    return content


def render_route(route, indent=""):
    """When rendering routes for an iface, in some cases applying a route
    may result in the route command returning non-zero which produces
    some confusing output for users manually using ifup/ifdown[1].  To
    that end, we will optionally include an '|| true' postfix to each
    route line allowing users to work with ifup/ifdown without using
    --force option.

    We may at somepoint not want to emit this additional postfix, and
    add a 'strict' flag to this function.  When called with strict=True,
    then we will not append the postfix.

    1. http://askubuntu.com/questions/168033/
             how-to-set-static-routes-in-ubuntu-server
    """
    content = ""
    up = indent + "post-up route add"
    down = indent + "pre-down route del"
    eol = " || true\n"
    mapping = {
        'network': '-net',
        'netmask': 'netmask',
        'gateway': 'gw',
        'metric': 'metric',
    }
    if route['network'] == '0.0.0.0' and route['netmask'] == '0.0.0.0':
        default_gw = " default gw %s" % route['gateway']
        content += up + default_gw + eol
        content += down + default_gw + eol
    elif route['network'] == '::' and route['netmask'] == 0:
        # ipv6!
        default_gw = " -A inet6 default gw %s" % route['gateway']
        content += up + default_gw + eol
        content += down + default_gw + eol
    else:
        route_line = ""
        for k in ['network', 'netmask', 'gateway', 'metric']:
            if k in route:
                route_line += " %s %s" % (mapping[k], route[k])
        content += up + route_line + eol
        content += down + route_line + eol

    return content


def iface_start_entry(iface, index):
    fullname = iface['name']
    if index != 0:
        fullname += ":%s" % index

    control = iface['control']
    if control == "auto":
        cverb = "auto"
    elif control in ("hotplug",):
        cverb = "allow-" + control
    else:
        cverb = "# control-" + control

    subst = iface.copy()
    subst.update({'fullname': fullname, 'cverb': cverb})

    return ("{cverb} {fullname}\n"
            "iface {fullname} {inet} {mode}\n").format(**subst)


def render_interfaces(network_state):
    '''Given state, emit etc/network/interfaces content.'''

    content = ""
    interfaces = network_state.get('interfaces')
    ''' Apply a sort order to ensure that we write out
        the physical interfaces first; this is critical for
        bonding
    '''
    order = {
        'physical': 0,
        'bond': 1,
        'bridge': 2,
        'vlan': 3,
    }
    content += "auto lo\niface lo inet loopback\n"
    for dnskey, value in network_state.get('dns', {}).items():
        if len(value):
            content += "    dns-{} {}\n".format(dnskey, " ".join(value))

    for iface in sorted(interfaces.values(),
                        key=lambda k: (order[k['type']], k['name'])):

        if content[-2:] != "\n\n":
            content += "\n"
        subnets = iface.get('subnets', {})
        if subnets:
            for index, subnet in zip(range(0, len(subnets)), subnets):
                if content[-2:] != "\n\n":
                    content += "\n"
                iface['index'] = index
                iface['mode'] = subnet['type']
                iface['control'] = subnet.get('control', 'auto')
                if iface['mode'].endswith('6'):
                    iface['inet'] += '6'
                elif iface['mode'] == 'static' and ":" in subnet['address']:
                    iface['inet'] += '6'
                if iface['mode'].startswith('dhcp'):
                    iface['mode'] = 'dhcp'

                content += iface_start_entry(iface, index)
                content += iface_add_subnet(iface, subnet)
                content += iface_add_attrs(iface)
                for route in subnet.get('routes', []):
                    content += render_route(route, indent="    ")
        else:
            # ifenslave docs say to auto the slave devices
            if 'bond-master' in iface:
                content += "auto {name}\n".format(**iface)
            content += "iface {name} {inet} {mode}\n".format(**iface)
            content += iface_add_attrs(iface)

    for route in network_state.get('routes'):
        content += render_route(route)

    # global replacements until v2 format
    content = content.replace('mac_address', 'hwaddress')
    return content


def render_network_state(target, network_state, eni="etc/network/interfaces",
                         links_prefix=LINKS_FNAME_PREFIX,
                         netrules='etc/udev/rules.d/70-persistent-net.rules'):

    fpeni = os.path.sep.join((target, eni,))
    util.ensure_dir(os.path.dirname(fpeni))
    with open(fpeni, 'w+') as f:
        f.write(render_interfaces(network_state))

    if netrules:
        netrules = os.path.sep.join((target, netrules,))
        util.ensure_dir(os.path.dirname(netrules))
        with open(netrules, 'w+') as f:
            f.write(render_persistent_net(network_state))

    if links_prefix:
        render_systemd_links(target, network_state, links_prefix)


def render_systemd_links(target, network_state,
                         links_prefix=LINKS_FNAME_PREFIX):
    fp_prefix = os.path.sep.join((target, links_prefix))
    for f in glob.glob(fp_prefix + "*"):
        os.unlink(f)

    interfaces = network_state.get('interfaces')
    for iface in interfaces.values():
        if (iface['type'] == 'physical' and 'name' in iface and
                iface.get('mac_address')):
            fname = fp_prefix + iface['name'] + ".link"
            with open(fname, "w") as fp:
                fp.write("\n".join([
                    "[Match]",
                    "MACAddress=" + iface['mac_address'],
                    "",
                    "[Link]",
                    "Name=" + iface['name'],
                    ""
                ]))


>>>>>>> bc9bd58d
def is_disabled_cfg(cfg):
    if not cfg or not isinstance(cfg, dict):
        return False
    return cfg.get('config') == "disabled"


def sys_netdev_info(name, field):
    if not os.path.exists(os.path.join(SYS_CLASS_NET, name)):
        raise OSError("%s: interface does not exist in %s" %
                      (name, SYS_CLASS_NET))

    fname = os.path.join(SYS_CLASS_NET, name, field)
    if not os.path.exists(fname):
        raise OSError("%s: could not find sysfs entry: %s" % (name, fname))
    data = read_file(fname)
    if data[-1] == '\n':
        data = data[:-1]
    return data


def generate_fallback_config():
    """Determine which attached net dev is most likely to have a connection and
       generate network state to run dhcp on that interface"""
    # by default use eth0 as primary interface
    nconf = {'config': [], 'version': 1}

    # get list of interfaces that could have connections
    invalid_interfaces = set(['lo'])
    potential_interfaces = set(get_devicelist())
    potential_interfaces = potential_interfaces.difference(invalid_interfaces)
    # sort into interfaces with carrier, interfaces which could have carrier,
    # and ignore interfaces that are definitely disconnected
    connected = []
    possibly_connected = []
    for interface in potential_interfaces:
        if interface.startswith("veth"):
            continue
        if os.path.exists(sys_dev_path(interface, "bridge")):
            # skip any bridges
            continue
        try:
            carrier = int(sys_netdev_info(interface, 'carrier'))
            if carrier:
                connected.append(interface)
                continue
        except OSError:
            pass
        # check if nic is dormant or down, as this may make a nick appear to
        # not have a carrier even though it could acquire one when brought
        # online by dhclient
        try:
            dormant = int(sys_netdev_info(interface, 'dormant'))
            if dormant:
                possibly_connected.append(interface)
                continue
        except OSError:
            pass
        try:
            operstate = sys_netdev_info(interface, 'operstate')
            if operstate in ['dormant', 'down', 'lowerlayerdown', 'unknown']:
                possibly_connected.append(interface)
                continue
        except OSError:
            pass

    # don't bother with interfaces that might not be connected if there are
    # some that definitely are
    if connected:
        potential_interfaces = connected
    else:
        potential_interfaces = possibly_connected
    # if there are no interfaces, give up
    if not potential_interfaces:
        return
    # if eth0 exists use it above anything else, otherwise get the interface
    # that looks 'first'
    if DEFAULT_PRIMARY_INTERFACE in potential_interfaces:
        name = DEFAULT_PRIMARY_INTERFACE
    else:
        name = sorted(potential_interfaces)[0]

    mac = sys_netdev_info(name, 'address')
    target_name = name

    nconf['config'].append(
        {'type': 'physical', 'name': target_name,
         'mac_address': mac, 'subnets': [{'type': 'dhcp'}]})
    return nconf


<<<<<<< HEAD
=======
def _decomp_gzip(blob, strict=True):
    # decompress blob. raise exception if not compressed unless strict=False.
    with io.BytesIO(blob) as iobuf:
        gzfp = None
        try:
            gzfp = gzip.GzipFile(mode="rb", fileobj=iobuf)
            return gzfp.read()
        except IOError:
            if strict:
                raise
            return blob
        finally:
            if gzfp:
                gzfp.close()


def _b64dgz(b64str, gzipped="try"):
    # decode a base64 string.  If gzipped is true, transparently uncompresss
    # if gzipped is 'try', then try gunzip, returning the original on fail.
    try:
        blob = base64.b64decode(b64str)
    except TypeError:
        raise ValueError("Invalid base64 text: %s" % b64str)

    if not gzipped:
        return blob

    return _decomp_gzip(blob, strict=gzipped != "try")


def read_kernel_cmdline_config(files=None, mac_addrs=None, cmdline=None):
    if cmdline is None:
        cmdline = util.get_cmdline()

    if 'network-config=' in cmdline:
        data64 = None
        for tok in cmdline.split():
            if tok.startswith("network-config="):
                data64 = tok.split("=", 1)[1]
        if data64:
            return util.load_yaml(_b64dgz(data64))

    if 'ip=' not in cmdline:
        return None

    if mac_addrs is None:
        mac_addrs = {k: sys_netdev_info(k, 'address')
                     for k in get_devicelist()}

    return config_from_klibc_net_cfg(files=files, mac_addrs=mac_addrs)


def convert_eni_data(eni_data):
    # return a network config representation of what is in eni_data
    ifaces = {}
    parse_deb_config_data(ifaces, eni_data, src_dir=None, src_path=None)
    return _ifaces_to_net_config_data(ifaces)


def _ifaces_to_net_config_data(ifaces):
    """Return network config that represents the ifaces data provided.
    ifaces = parse_deb_config("/etc/network/interfaces")
    config = ifaces_to_net_config_data(ifaces)
    state = parse_net_config_data(config)."""
    devs = {}
    for name, data in ifaces.items():
        # devname is 'eth0' for name='eth0:1'
        devname = name.partition(":")[0]
        if devname == "lo":
            # currently provding 'lo' in network config results in duplicate
            # entries. in rendered interfaces file. so skip it.
            continue
        if devname not in devs:
            devs[devname] = {'type': 'physical', 'name': devname,
                             'subnets': []}
            # this isnt strictly correct, but some might specify
            # hwaddress on a nic for matching / declaring name.
            if 'hwaddress' in data:
                devs[devname]['mac_address'] = data['hwaddress']
        subnet = {'_orig_eni_name': name, 'type': data['method']}
        if data.get('auto'):
            subnet['control'] = 'auto'
        else:
            subnet['control'] = 'manual'

        if data.get('method') == 'static':
            subnet['address'] = data['address']

        for copy_key in ('netmask', 'gateway', 'broadcast'):
            if copy_key in data:
                subnet[copy_key] = data[copy_key]

        if 'dns' in data:
            for n in ('nameservers', 'search'):
                if n in data['dns'] and data['dns'][n]:
                    subnet['dns_' + n] = data['dns'][n]
        devs[devname]['subnets'].append(subnet)

    return {'version': 1,
            'config': [devs[d] for d in sorted(devs)]}


def apply_network_config_names(netcfg, strict_present=True, strict_busy=True):
    """read the network config and rename devices accordingly.
    if strict_present is false, then do not raise exception if no devices
    match.  if strict_busy is false, then do not raise exception if the
    device cannot be renamed because it is currently configured."""
    renames = []
    for ent in netcfg.get('config', {}):
        if ent.get('type') != 'physical':
            continue
        mac = ent.get('mac_address')
        name = ent.get('name')
        if not mac:
            continue
        renames.append([mac, name])

    return rename_interfaces(renames)


def _get_current_rename_info(check_downable=True):
    """Collect information necessary for rename_interfaces."""
    names = get_devicelist()
    bymac = {}
    for n in names:
        bymac[get_interface_mac(n)] = {
            'name': n, 'up': is_up(n), 'downable': None}

    if check_downable:
        nmatch = re.compile(r"[0-9]+:\s+(\w+)[@:]")
        ipv6, _err = util.subp(['ip', '-6', 'addr', 'show', 'permanent',
                                'scope', 'global'], capture=True)
        ipv4, _err = util.subp(['ip', '-4', 'addr', 'show'], capture=True)

        nics_with_addresses = set()
        for bytes_out in (ipv6, ipv4):
            nics_with_addresses.update(nmatch.findall(bytes_out))

        for d in bymac.values():
            d['downable'] = (d['up'] is False or
                             d['name'] not in nics_with_addresses)

    return bymac


def rename_interfaces(renames, strict_present=True, strict_busy=True,
                      current_info=None):
    if current_info is None:
        current_info = _get_current_rename_info()

    cur_bymac = {}
    for mac, data in current_info.items():
        cur = data.copy()
        cur['mac'] = mac
        cur_bymac[mac] = cur

    def update_byname(bymac):
        return {data['name']: data for data in bymac.values()}

    def rename(cur, new):
        util.subp(["ip", "link", "set", cur, "name", new], capture=True)

    def down(name):
        util.subp(["ip", "link", "set", name, "down"], capture=True)

    def up(name):
        util.subp(["ip", "link", "set", name, "up"], capture=True)

    ops = []
    errors = []
    ups = []
    cur_byname = update_byname(cur_bymac)
    tmpname_fmt = "cirename%d"
    tmpi = -1

    for mac, new_name in renames:
        cur = cur_bymac.get(mac, {})
        cur_name = cur.get('name')
        cur_ops = []
        if cur_name == new_name:
            # nothing to do
            continue

        if not cur_name:
            if strict_present:
                errors.append(
                    "[nic not present] Cannot rename mac=%s to %s"
                    ", not available." % (mac, new_name))
            continue

        if cur['up']:
            msg = "[busy] Error renaming mac=%s from %s to %s"
            if not cur['downable']:
                if strict_busy:
                    errors.append(msg % (mac, cur_name, new_name))
                continue
            cur['up'] = False
            cur_ops.append(("down", mac, new_name, (cur_name,)))
            ups.append(("up", mac, new_name, (new_name,)))

        if new_name in cur_byname:
            target = cur_byname[new_name]
            if target['up']:
                msg = "[busy-target] Error renaming mac=%s from %s to %s."
                if not target['downable']:
                    if strict_busy:
                        errors.append(msg % (mac, cur_name, new_name))
                    continue
                else:
                    cur_ops.append(("down", mac, new_name, (new_name,)))

            tmp_name = None
            while tmp_name is None or tmp_name in cur_byname:
                tmpi += 1
                tmp_name = tmpname_fmt % tmpi

            cur_ops.append(("rename", mac, new_name, (new_name, tmp_name)))
            target['name'] = tmp_name
            cur_byname = update_byname(cur_bymac)
            if target['up']:
                ups.append(("up", mac, new_name, (tmp_name,)))

        cur_ops.append(("rename", mac, new_name, (cur['name'], new_name)))
        cur['name'] = new_name
        cur_byname = update_byname(cur_bymac)
        ops += cur_ops

    opmap = {'rename': rename, 'down': down, 'up': up}

    if len(ops) + len(ups) == 0:
        if len(errors):
            LOG.debug("unable to do any work for renaming of %s", renames)
        else:
            LOG.debug("no work necessary for renaming of %s", renames)
    else:
        LOG.debug("achieving renaming of %s with ops %s", renames, ops + ups)

        for op, mac, new_name, params in ops + ups:
            try:
                opmap.get(op)(*params)
            except Exception as e:
                errors.append(
                    "[unknown] Error performing %s%s for %s, %s: %s" %
                    (op, params, mac, new_name, e))

    if len(errors):
        raise Exception('\n'.join(errors))


def get_interface_mac(ifname):
    """Returns the string value of an interface's MAC Address"""
    return read_sys_net(ifname, "address", enoent=False)


def get_interfaces_by_mac(devs=None):
    """Build a dictionary of tuples {mac: name}"""
    if devs is None:
        devs = get_devicelist()
    ret = {}
    for name in devs:
        mac = get_interface_mac(name)
        # some devices may not have a mac (tun0)
        if mac:
            ret[mac] = name
    return ret

>>>>>>> bc9bd58d
# vi: ts=4 expandtab syntax=python<|MERGE_RESOLUTION|>--- conflicted
+++ resolved
@@ -19,77 +19,14 @@
 import errno
 import logging
 import os
-
-from .import compat
-
-import yaml
+import re
+
+from cloudinit import util
 
 LOG = logging.getLogger(__name__)
 SYS_CLASS_NET = "/sys/class/net/"
+DEFAULT_PRIMARY_INTERFACE = 'eth0'
 LINKS_FNAME_PREFIX = "etc/systemd/network/50-cloud-init-"
-
-NET_CONFIG_OPTIONS = [
-    "address", "netmask", "broadcast", "network", "metric", "gateway",
-    "pointtopoint", "media", "mtu", "hostname", "leasehours", "leasetime",
-    "vendor", "client", "bootfile", "server", "hwaddr", "provider", "frame",
-    "netnum", "endpoint", "local", "ttl",
-]
-
-NET_CONFIG_COMMANDS = [
-    "pre-up", "up", "post-up", "down", "pre-down", "post-down",
-]
-
-NET_CONFIG_BRIDGE_OPTIONS = [
-    "bridge_ageing", "bridge_bridgeprio", "bridge_fd", "bridge_gcinit",
-    "bridge_hello", "bridge_maxage", "bridge_maxwait", "bridge_stp",
-]
-DEFAULT_PRIMARY_INTERFACE = 'eth0'
-
-# NOTE(harlowja): some of these are similar to what is in cloudinit main
-# source or utils tree/module but the reason that is done is so that this
-# whole module can be easily extracted and placed into other
-# code-bases (curtin for example).
-
-
-def write_file(path, content):
-    base_path = os.path.dirname(path)
-    if not os.path.isdir(base_path):
-        os.makedirs(base_path)
-    with open(path, "wb+") as fh:
-        if isinstance(content, compat.text_type):
-            content = content.encode("utf8")
-        fh.write(content)
-
-
-def read_file(path, decode='utf8', enoent=None):
-    try:
-        with open(path, "rb") as fh:
-            contents = fh.read()
-    except OSError as e:
-        if e.errno == errno.ENOENT and enoent is not None:
-            return enoent
-        raise
-    if decode:
-        return contents.decode(decode)
-    return contents
-
-
-def dump_yaml(obj):
-    return yaml.safe_dump(obj,
-                          line_break="\n",
-                          indent=4,
-                          explicit_start=True,
-                          explicit_end=True,
-                          default_flow_style=False)
-
-
-def read_yaml_file(path):
-    val = yaml.safe_load(read_file(path))
-    if not isinstance(val, dict):
-        gotten_type_name = type(val).__name__
-        raise TypeError("Expected dict to be loaded from %s, got"
-                        " '%s' instead" % (path, gotten_type_name))
-    return val
 
 
 def sys_dev_path(devname, path=""):
@@ -97,7 +34,13 @@
 
 
 def read_sys_net(devname, path, translate=None, enoent=None, keyerror=None):
-    contents = read_file(sys_dev_path(devname, path), enoent=enoent)
+    try:
+        contents = util.load_file(sys_dev_path(devname, path))
+    except (OSError, IOError) as e:
+        if getattr(e, 'errno', None) == errno.ENOENT:
+            if enoent is not None:
+                return enoent
+        raise
     contents = contents.strip()
     if translate is None:
         return contents
@@ -158,514 +101,9 @@
 
 
 class ParserError(Exception):
-    """Raised when parser has issue parsing the interfaces file."""
-
-
-<<<<<<< HEAD
-=======
-def parse_deb_config_data(ifaces, contents, src_dir, src_path):
-    """Parses the file contents, placing result into ifaces.
-
-    '_source_path' is added to every dictionary entry to define which file
-    the configration information came from.
-
-    :param ifaces: interface dictionary
-    :param contents: contents of interfaces file
-    :param src_dir: directory interfaces file was located
-    :param src_path: file path the `contents` was read
-    """
-    currif = None
-    for line in contents.splitlines():
-        line = line.strip()
-        if line.startswith('#'):
-            continue
-        split = line.split(' ')
-        option = split[0]
-        if option == "source-directory":
-            parsed_src_dir = split[1]
-            if not parsed_src_dir.startswith("/"):
-                parsed_src_dir = os.path.join(src_dir, parsed_src_dir)
-            for expanded_path in glob.glob(parsed_src_dir):
-                dir_contents = os.listdir(expanded_path)
-                dir_contents = [
-                    os.path.join(expanded_path, path)
-                    for path in dir_contents
-                    if (os.path.isfile(os.path.join(expanded_path, path)) and
-                        re.match("^[a-zA-Z0-9_-]+$", path) is not None)
-                ]
-                for entry in dir_contents:
-                    with open(entry, "r") as fp:
-                        src_data = fp.read().strip()
-                    abs_entry = os.path.abspath(entry)
-                    parse_deb_config_data(
-                        ifaces, src_data,
-                        os.path.dirname(abs_entry), abs_entry)
-        elif option == "source":
-            new_src_path = split[1]
-            if not new_src_path.startswith("/"):
-                new_src_path = os.path.join(src_dir, new_src_path)
-            for expanded_path in glob.glob(new_src_path):
-                with open(expanded_path, "r") as fp:
-                    src_data = fp.read().strip()
-                abs_path = os.path.abspath(expanded_path)
-                parse_deb_config_data(
-                    ifaces, src_data,
-                    os.path.dirname(abs_path), abs_path)
-        elif option == "auto":
-            for iface in split[1:]:
-                if iface not in ifaces:
-                    ifaces[iface] = {
-                        # Include the source path this interface was found in.
-                        "_source_path": src_path
-                    }
-                ifaces[iface]['auto'] = True
-        elif option == "iface":
-            iface, family, method = split[1:4]
-            if iface not in ifaces:
-                ifaces[iface] = {
-                    # Include the source path this interface was found in.
-                    "_source_path": src_path
-                }
-            elif 'family' in ifaces[iface]:
-                raise ParserError(
-                    "Interface %s can only be defined once. "
-                    "Re-defined in '%s'." % (iface, src_path))
-            ifaces[iface]['family'] = family
-            ifaces[iface]['method'] = method
-            currif = iface
-        elif option == "hwaddress":
-            if split[1] == "ether":
-                val = split[2]
-            else:
-                val = split[1]
-            ifaces[currif]['hwaddress'] = val
-        elif option in NET_CONFIG_OPTIONS:
-            ifaces[currif][option] = split[1]
-        elif option in NET_CONFIG_COMMANDS:
-            if option not in ifaces[currif]:
-                ifaces[currif][option] = []
-            ifaces[currif][option].append(' '.join(split[1:]))
-        elif option.startswith('dns-'):
-            if 'dns' not in ifaces[currif]:
-                ifaces[currif]['dns'] = {}
-            if option == 'dns-search':
-                ifaces[currif]['dns']['search'] = []
-                for domain in split[1:]:
-                    ifaces[currif]['dns']['search'].append(domain)
-            elif option == 'dns-nameservers':
-                ifaces[currif]['dns']['nameservers'] = []
-                for server in split[1:]:
-                    ifaces[currif]['dns']['nameservers'].append(server)
-        elif option.startswith('bridge_'):
-            if 'bridge' not in ifaces[currif]:
-                ifaces[currif]['bridge'] = {}
-            if option in NET_CONFIG_BRIDGE_OPTIONS:
-                bridge_option = option.replace('bridge_', '', 1)
-                ifaces[currif]['bridge'][bridge_option] = split[1]
-            elif option == "bridge_ports":
-                ifaces[currif]['bridge']['ports'] = []
-                for iface in split[1:]:
-                    ifaces[currif]['bridge']['ports'].append(iface)
-            elif option == "bridge_hw" and split[1].lower() == "mac":
-                ifaces[currif]['bridge']['mac'] = split[2]
-            elif option == "bridge_pathcost":
-                if 'pathcost' not in ifaces[currif]['bridge']:
-                    ifaces[currif]['bridge']['pathcost'] = {}
-                ifaces[currif]['bridge']['pathcost'][split[1]] = split[2]
-            elif option == "bridge_portprio":
-                if 'portprio' not in ifaces[currif]['bridge']:
-                    ifaces[currif]['bridge']['portprio'] = {}
-                ifaces[currif]['bridge']['portprio'][split[1]] = split[2]
-        elif option.startswith('bond-'):
-            if 'bond' not in ifaces[currif]:
-                ifaces[currif]['bond'] = {}
-            bond_option = option.replace('bond-', '', 1)
-            ifaces[currif]['bond'][bond_option] = split[1]
-    for iface in ifaces.keys():
-        if 'auto' not in ifaces[iface]:
-            ifaces[iface]['auto'] = False
-
-
-def parse_deb_config(path):
-    """Parses a debian network configuration file."""
-    ifaces = {}
-    with open(path, "r") as fp:
-        contents = fp.read().strip()
-    abs_path = os.path.abspath(path)
-    parse_deb_config_data(
-        ifaces, contents,
-        os.path.dirname(abs_path), abs_path)
-    return ifaces
-
-
-def parse_net_config_data(net_config):
-    """Parses the config, returns NetworkState dictionary
-
-    :param net_config: curtin network config dict
-    """
-    state = None
-    if 'version' in net_config and 'config' in net_config:
-        ns = network_state.NetworkState(version=net_config.get('version'),
-                                        config=net_config.get('config'))
-        ns.parse_config()
-        state = ns.network_state
-
-    return state
-
-
-def parse_net_config(path):
-    """Parses a curtin network configuration file and
-       return network state"""
-    ns = None
-    net_config = util.read_conf(path)
-    if 'network' in net_config:
-        ns = parse_net_config_data(net_config.get('network'))
-
-    return ns
-
-
-def _load_shell_content(content, add_empty=False, empty_val=None):
-    """Given shell like syntax (key=value\nkey2=value2\n) in content
-       return the data in dictionary form.  If 'add_empty' is True
-       then add entries in to the returned dictionary for 'VAR='
-       variables.  Set their value to empty_val."""
-    data = {}
-    for line in shlex.split(content):
-        key, value = line.split("=", 1)
-        if not value:
-            value = empty_val
-        if add_empty or value:
-            data[key] = value
-
-    return data
-
-
-def _klibc_to_config_entry(content, mac_addrs=None):
-    """Convert a klibc writtent shell content file to a 'config' entry
-    When ip= is seen on the kernel command line in debian initramfs
-    and networking is brought up, ipconfig will populate
-    /run/net-<name>.cfg.
-
-    The files are shell style syntax, and examples are in the tests
-    provided here.  There is no good documentation on this unfortunately.
-
-    DEVICE=<name> is expected/required and PROTO should indicate if
-    this is 'static' or 'dhcp'.
-    """
-
-    if mac_addrs is None:
-        mac_addrs = {}
-
-    data = _load_shell_content(content)
-    try:
-        name = data['DEVICE']
-    except KeyError:
-        raise ValueError("no 'DEVICE' entry in data")
-
-    # ipconfig on precise does not write PROTO
-    proto = data.get('PROTO')
-    if not proto:
-        if data.get('filename'):
-            proto = 'dhcp'
-        else:
-            proto = 'static'
-
-    if proto not in ('static', 'dhcp'):
-        raise ValueError("Unexpected value for PROTO: %s" % proto)
-
-    iface = {
-        'type': 'physical',
-        'name': name,
-        'subnets': [],
-    }
-
-    if name in mac_addrs:
-        iface['mac_address'] = mac_addrs[name]
-
-    # originally believed there might be IPV6* values
-    for v, pre in (('ipv4', 'IPV4'),):
-        # if no IPV4ADDR or IPV6ADDR, then go on.
-        if pre + "ADDR" not in data:
-            continue
-        subnet = {'type': proto, 'control': 'manual'}
-
-        # these fields go right on the subnet
-        for key in ('NETMASK', 'BROADCAST', 'GATEWAY'):
-            if pre + key in data:
-                subnet[key.lower()] = data[pre + key]
-
-        dns = []
-        # handle IPV4DNS0 or IPV6DNS0
-        for nskey in ('DNS0', 'DNS1'):
-            ns = data.get(pre + nskey)
-            # verify it has something other than 0.0.0.0 (or ipv6)
-            if ns and len(ns.strip(":.0")):
-                dns.append(data[pre + nskey])
-        if dns:
-            subnet['dns_nameservers'] = dns
-            # add search to both ipv4 and ipv6, as it has no namespace
-            search = data.get('DOMAINSEARCH')
-            if search:
-                if ',' in search:
-                    subnet['dns_search'] = search.split(",")
-                else:
-                    subnet['dns_search'] = search.split()
-
-        iface['subnets'].append(subnet)
-
-    return name, iface
-
-
-def config_from_klibc_net_cfg(files=None, mac_addrs=None):
-    if files is None:
-        files = glob.glob('/run/net*.conf')
-
-    entries = []
-    names = {}
-    for cfg_file in files:
-        name, entry = _klibc_to_config_entry(util.load_file(cfg_file),
-                                             mac_addrs=mac_addrs)
-        if name in names:
-            raise ValueError(
-                "device '%s' defined multiple times: %s and %s" % (
-                    name, names[name], cfg_file))
-
-        names[name] = cfg_file
-        entries.append(entry)
-    return {'config': entries, 'version': 1}
-
-
-def render_persistent_net(network_state):
-    '''Given state, emit udev rules to map mac to ifname.'''
-    content = ""
-    interfaces = network_state.get('interfaces')
-    for iface in interfaces.values():
-        # for physical interfaces write out a persist net udev rule
-        if iface['type'] == 'physical' and \
-           'name' in iface and iface.get('mac_address'):
-            content += generate_udev_rule(iface['name'],
-                                          iface['mac_address'])
-
-    return content
-
-
-# TODO: switch valid_map based on mode inet/inet6
-def iface_add_subnet(iface, subnet):
-    content = ""
-    valid_map = [
-        'address',
-        'netmask',
-        'broadcast',
-        'metric',
-        'gateway',
-        'pointopoint',
-        'mtu',
-        'scope',
-        'dns_search',
-        'dns_nameservers',
-    ]
-    for key, value in subnet.items():
-        if value and key in valid_map:
-            if type(value) == list:
-                value = " ".join(value)
-            if '_' in key:
-                key = key.replace('_', '-')
-            content += "    {} {}\n".format(key, value)
-
-    return content
-
-
-# TODO: switch to valid_map for attrs
-def iface_add_attrs(iface):
-    content = ""
-    ignore_map = [
-        'control',
-        'index',
-        'inet',
-        'mode',
-        'name',
-        'subnets',
-        'type',
-    ]
-    if iface['type'] not in ['bond', 'bridge', 'vlan']:
-        ignore_map.append('mac_address')
-
-    for key, value in iface.items():
-        if value and key not in ignore_map:
-            if type(value) == list:
-                value = " ".join(value)
-            content += "    {} {}\n".format(key, value)
-
-    return content
-
-
-def render_route(route, indent=""):
-    """When rendering routes for an iface, in some cases applying a route
-    may result in the route command returning non-zero which produces
-    some confusing output for users manually using ifup/ifdown[1].  To
-    that end, we will optionally include an '|| true' postfix to each
-    route line allowing users to work with ifup/ifdown without using
-    --force option.
-
-    We may at somepoint not want to emit this additional postfix, and
-    add a 'strict' flag to this function.  When called with strict=True,
-    then we will not append the postfix.
-
-    1. http://askubuntu.com/questions/168033/
-             how-to-set-static-routes-in-ubuntu-server
-    """
-    content = ""
-    up = indent + "post-up route add"
-    down = indent + "pre-down route del"
-    eol = " || true\n"
-    mapping = {
-        'network': '-net',
-        'netmask': 'netmask',
-        'gateway': 'gw',
-        'metric': 'metric',
-    }
-    if route['network'] == '0.0.0.0' and route['netmask'] == '0.0.0.0':
-        default_gw = " default gw %s" % route['gateway']
-        content += up + default_gw + eol
-        content += down + default_gw + eol
-    elif route['network'] == '::' and route['netmask'] == 0:
-        # ipv6!
-        default_gw = " -A inet6 default gw %s" % route['gateway']
-        content += up + default_gw + eol
-        content += down + default_gw + eol
-    else:
-        route_line = ""
-        for k in ['network', 'netmask', 'gateway', 'metric']:
-            if k in route:
-                route_line += " %s %s" % (mapping[k], route[k])
-        content += up + route_line + eol
-        content += down + route_line + eol
-
-    return content
-
-
-def iface_start_entry(iface, index):
-    fullname = iface['name']
-    if index != 0:
-        fullname += ":%s" % index
-
-    control = iface['control']
-    if control == "auto":
-        cverb = "auto"
-    elif control in ("hotplug",):
-        cverb = "allow-" + control
-    else:
-        cverb = "# control-" + control
-
-    subst = iface.copy()
-    subst.update({'fullname': fullname, 'cverb': cverb})
-
-    return ("{cverb} {fullname}\n"
-            "iface {fullname} {inet} {mode}\n").format(**subst)
-
-
-def render_interfaces(network_state):
-    '''Given state, emit etc/network/interfaces content.'''
-
-    content = ""
-    interfaces = network_state.get('interfaces')
-    ''' Apply a sort order to ensure that we write out
-        the physical interfaces first; this is critical for
-        bonding
-    '''
-    order = {
-        'physical': 0,
-        'bond': 1,
-        'bridge': 2,
-        'vlan': 3,
-    }
-    content += "auto lo\niface lo inet loopback\n"
-    for dnskey, value in network_state.get('dns', {}).items():
-        if len(value):
-            content += "    dns-{} {}\n".format(dnskey, " ".join(value))
-
-    for iface in sorted(interfaces.values(),
-                        key=lambda k: (order[k['type']], k['name'])):
-
-        if content[-2:] != "\n\n":
-            content += "\n"
-        subnets = iface.get('subnets', {})
-        if subnets:
-            for index, subnet in zip(range(0, len(subnets)), subnets):
-                if content[-2:] != "\n\n":
-                    content += "\n"
-                iface['index'] = index
-                iface['mode'] = subnet['type']
-                iface['control'] = subnet.get('control', 'auto')
-                if iface['mode'].endswith('6'):
-                    iface['inet'] += '6'
-                elif iface['mode'] == 'static' and ":" in subnet['address']:
-                    iface['inet'] += '6'
-                if iface['mode'].startswith('dhcp'):
-                    iface['mode'] = 'dhcp'
-
-                content += iface_start_entry(iface, index)
-                content += iface_add_subnet(iface, subnet)
-                content += iface_add_attrs(iface)
-                for route in subnet.get('routes', []):
-                    content += render_route(route, indent="    ")
-        else:
-            # ifenslave docs say to auto the slave devices
-            if 'bond-master' in iface:
-                content += "auto {name}\n".format(**iface)
-            content += "iface {name} {inet} {mode}\n".format(**iface)
-            content += iface_add_attrs(iface)
-
-    for route in network_state.get('routes'):
-        content += render_route(route)
-
-    # global replacements until v2 format
-    content = content.replace('mac_address', 'hwaddress')
-    return content
-
-
-def render_network_state(target, network_state, eni="etc/network/interfaces",
-                         links_prefix=LINKS_FNAME_PREFIX,
-                         netrules='etc/udev/rules.d/70-persistent-net.rules'):
-
-    fpeni = os.path.sep.join((target, eni,))
-    util.ensure_dir(os.path.dirname(fpeni))
-    with open(fpeni, 'w+') as f:
-        f.write(render_interfaces(network_state))
-
-    if netrules:
-        netrules = os.path.sep.join((target, netrules,))
-        util.ensure_dir(os.path.dirname(netrules))
-        with open(netrules, 'w+') as f:
-            f.write(render_persistent_net(network_state))
-
-    if links_prefix:
-        render_systemd_links(target, network_state, links_prefix)
-
-
-def render_systemd_links(target, network_state,
-                         links_prefix=LINKS_FNAME_PREFIX):
-    fp_prefix = os.path.sep.join((target, links_prefix))
-    for f in glob.glob(fp_prefix + "*"):
-        os.unlink(f)
-
-    interfaces = network_state.get('interfaces')
-    for iface in interfaces.values():
-        if (iface['type'] == 'physical' and 'name' in iface and
-                iface.get('mac_address')):
-            fname = fp_prefix + iface['name'] + ".link"
-            with open(fname, "w") as fp:
-                fp.write("\n".join([
-                    "[Match]",
-                    "MACAddress=" + iface['mac_address'],
-                    "",
-                    "[Link]",
-                    "Name=" + iface['name'],
-                    ""
-                ]))
-
-
->>>>>>> bc9bd58d
+    """Raised when a parser has issue parsing a file/content."""
+
+
 def is_disabled_cfg(cfg):
     if not cfg or not isinstance(cfg, dict):
         return False
@@ -676,11 +114,10 @@
     if not os.path.exists(os.path.join(SYS_CLASS_NET, name)):
         raise OSError("%s: interface does not exist in %s" %
                       (name, SYS_CLASS_NET))
-
     fname = os.path.join(SYS_CLASS_NET, name, field)
     if not os.path.exists(fname):
         raise OSError("%s: could not find sysfs entry: %s" % (name, fname))
-    data = read_file(fname)
+    data = util.load_file(fname)
     if data[-1] == '\n':
         data = data[:-1]
     return data
@@ -756,110 +193,6 @@
     return nconf
 
 
-<<<<<<< HEAD
-=======
-def _decomp_gzip(blob, strict=True):
-    # decompress blob. raise exception if not compressed unless strict=False.
-    with io.BytesIO(blob) as iobuf:
-        gzfp = None
-        try:
-            gzfp = gzip.GzipFile(mode="rb", fileobj=iobuf)
-            return gzfp.read()
-        except IOError:
-            if strict:
-                raise
-            return blob
-        finally:
-            if gzfp:
-                gzfp.close()
-
-
-def _b64dgz(b64str, gzipped="try"):
-    # decode a base64 string.  If gzipped is true, transparently uncompresss
-    # if gzipped is 'try', then try gunzip, returning the original on fail.
-    try:
-        blob = base64.b64decode(b64str)
-    except TypeError:
-        raise ValueError("Invalid base64 text: %s" % b64str)
-
-    if not gzipped:
-        return blob
-
-    return _decomp_gzip(blob, strict=gzipped != "try")
-
-
-def read_kernel_cmdline_config(files=None, mac_addrs=None, cmdline=None):
-    if cmdline is None:
-        cmdline = util.get_cmdline()
-
-    if 'network-config=' in cmdline:
-        data64 = None
-        for tok in cmdline.split():
-            if tok.startswith("network-config="):
-                data64 = tok.split("=", 1)[1]
-        if data64:
-            return util.load_yaml(_b64dgz(data64))
-
-    if 'ip=' not in cmdline:
-        return None
-
-    if mac_addrs is None:
-        mac_addrs = {k: sys_netdev_info(k, 'address')
-                     for k in get_devicelist()}
-
-    return config_from_klibc_net_cfg(files=files, mac_addrs=mac_addrs)
-
-
-def convert_eni_data(eni_data):
-    # return a network config representation of what is in eni_data
-    ifaces = {}
-    parse_deb_config_data(ifaces, eni_data, src_dir=None, src_path=None)
-    return _ifaces_to_net_config_data(ifaces)
-
-
-def _ifaces_to_net_config_data(ifaces):
-    """Return network config that represents the ifaces data provided.
-    ifaces = parse_deb_config("/etc/network/interfaces")
-    config = ifaces_to_net_config_data(ifaces)
-    state = parse_net_config_data(config)."""
-    devs = {}
-    for name, data in ifaces.items():
-        # devname is 'eth0' for name='eth0:1'
-        devname = name.partition(":")[0]
-        if devname == "lo":
-            # currently provding 'lo' in network config results in duplicate
-            # entries. in rendered interfaces file. so skip it.
-            continue
-        if devname not in devs:
-            devs[devname] = {'type': 'physical', 'name': devname,
-                             'subnets': []}
-            # this isnt strictly correct, but some might specify
-            # hwaddress on a nic for matching / declaring name.
-            if 'hwaddress' in data:
-                devs[devname]['mac_address'] = data['hwaddress']
-        subnet = {'_orig_eni_name': name, 'type': data['method']}
-        if data.get('auto'):
-            subnet['control'] = 'auto'
-        else:
-            subnet['control'] = 'manual'
-
-        if data.get('method') == 'static':
-            subnet['address'] = data['address']
-
-        for copy_key in ('netmask', 'gateway', 'broadcast'):
-            if copy_key in data:
-                subnet[copy_key] = data[copy_key]
-
-        if 'dns' in data:
-            for n in ('nameservers', 'search'):
-                if n in data['dns'] and data['dns'][n]:
-                    subnet['dns_' + n] = data['dns'][n]
-        devs[devname]['subnets'].append(subnet)
-
-    return {'version': 1,
-            'config': [devs[d] for d in sorted(devs)]}
-
-
 def apply_network_config_names(netcfg, strict_present=True, strict_busy=True):
     """read the network config and rename devices accordingly.
     if strict_present is false, then do not raise exception if no devices
@@ -875,7 +208,7 @@
             continue
         renames.append([mac, name])
 
-    return rename_interfaces(renames)
+    return _rename_interfaces(renames)
 
 
 def _get_current_rename_info(check_downable=True):
@@ -903,8 +236,8 @@
     return bymac
 
 
-def rename_interfaces(renames, strict_present=True, strict_busy=True,
-                      current_info=None):
+def _rename_interfaces(renames, strict_present=True, strict_busy=True,
+                       current_info=None):
     if current_info is None:
         current_info = _get_current_rename_info()
 
@@ -1015,7 +348,13 @@
 def get_interfaces_by_mac(devs=None):
     """Build a dictionary of tuples {mac: name}"""
     if devs is None:
-        devs = get_devicelist()
+        try:
+            devs = get_devicelist()
+        except OSError as e:
+            if e.errno == errno.ENOENT:
+                devs = []
+            else:
+                raise
     ret = {}
     for name in devs:
         mac = get_interface_mac(name)
@@ -1024,5 +363,4 @@
             ret[mac] = name
     return ret
 
->>>>>>> bc9bd58d
 # vi: ts=4 expandtab syntax=python